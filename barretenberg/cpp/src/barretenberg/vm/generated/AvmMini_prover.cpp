--- conflicted
+++ resolved
@@ -29,49 +29,6 @@
     : key(input_key)
     , commitment_key(commitment_key)
 {
-<<<<<<< HEAD
-    // TODO: take every polynomial and assign it to the key!!
-    prover_polynomials.avmMini_clk = key->avmMini_clk;
-    prover_polynomials.avmMini_first = key->avmMini_first;
-    prover_polynomials.memTrace_m_clk = key->memTrace_m_clk;
-    prover_polynomials.memTrace_m_sub_clk = key->memTrace_m_sub_clk;
-    prover_polynomials.memTrace_m_addr = key->memTrace_m_addr;
-    prover_polynomials.memTrace_m_val = key->memTrace_m_val;
-    prover_polynomials.memTrace_m_lastAccess = key->memTrace_m_lastAccess;
-    prover_polynomials.memTrace_m_rw = key->memTrace_m_rw;
-    prover_polynomials.avmMini_sel_op_add = key->avmMini_sel_op_add;
-    prover_polynomials.avmMini_sel_op_sub = key->avmMini_sel_op_sub;
-    prover_polynomials.avmMini_sel_op_mul = key->avmMini_sel_op_mul;
-    prover_polynomials.avmMini_sel_op_div = key->avmMini_sel_op_div;
-    prover_polynomials.avmMini_op_err = key->avmMini_op_err;
-    prover_polynomials.avmMini_inv = key->avmMini_inv;
-    prover_polynomials.avmMini_ia = key->avmMini_ia;
-    prover_polynomials.avmMini_ib = key->avmMini_ib;
-    prover_polynomials.avmMini_ic = key->avmMini_ic;
-    prover_polynomials.avmMini_mem_op_a = key->avmMini_mem_op_a;
-    prover_polynomials.avmMini_mem_op_b = key->avmMini_mem_op_b;
-    prover_polynomials.avmMini_mem_op_c = key->avmMini_mem_op_c;
-    prover_polynomials.avmMini_rwa = key->avmMini_rwa;
-    prover_polynomials.avmMini_rwb = key->avmMini_rwb;
-    prover_polynomials.avmMini_rwc = key->avmMini_rwc;
-    prover_polynomials.avmMini_mem_idx_a = key->avmMini_mem_idx_a;
-    prover_polynomials.avmMini_mem_idx_b = key->avmMini_mem_idx_b;
-    prover_polynomials.avmMini_mem_idx_c = key->avmMini_mem_idx_c;
-    prover_polynomials.avmMini_last = key->avmMini_last;
-
-    prover_polynomials.memTrace_m_rw = key->memTrace_m_rw;
-    prover_polynomials.memTrace_m_rw_shift = key->memTrace_m_rw.shifted();
-
-    prover_polynomials.memTrace_m_addr = key->memTrace_m_addr;
-    prover_polynomials.memTrace_m_addr_shift = key->memTrace_m_addr.shifted();
-
-    prover_polynomials.memTrace_m_val = key->memTrace_m_val;
-    prover_polynomials.memTrace_m_val_shift = key->memTrace_m_val.shifted();
-
-    // prover_polynomials.lookup_inverses = key->lookup_inverses;
-    // key->z_perm = Polynomial(key->circuit_size);
-    // prover_polynomials.z_perm = key->z_perm;
-=======
     for (auto [prover_poly, key_poly] : zip_view(prover_polynomials.get_unshifted(), key->get_all())) {
         ASSERT(proof_system::flavor_get_label(prover_polynomials, prover_poly) ==
                proof_system::flavor_get_label(*key, key_poly));
@@ -82,7 +39,6 @@
                proof_system::flavor_get_label(*key, key_poly) + "_shift");
         prover_poly = key_poly.shifted();
     }
->>>>>>> c0a24fb6
 }
 
 /**
