--- conflicted
+++ resolved
@@ -12,12 +12,6 @@
     },
     {
       "path": "../foundation"
-<<<<<<< HEAD
-    },
-  ],
-  "include": ["src"]
-=======
     }
   ]
->>>>>>> 5006228c
 }