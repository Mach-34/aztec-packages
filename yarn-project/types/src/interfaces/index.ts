--- conflicted
+++ resolved
@@ -1,13 +1,2 @@
 export * from './node-info.js';
-<<<<<<< HEAD
-export * from './sync-status.js';
-export * from './configs.js';
-export * from './nullifier_tree.js';
-export * from './execution_result.js';
-export * from './proof_output.js';
-export * from './output_note_data.js';
-export * from './public_data_tree.js';
-export * from './kernel_proof_data.js';
-=======
-export * from './hasher.js';
->>>>>>> 5006228c
+export * from './hasher.js';