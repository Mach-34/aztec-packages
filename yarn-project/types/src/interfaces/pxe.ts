--- conflicted
+++ resolved
@@ -1,36 +1,4 @@
-<<<<<<< HEAD
-import {
-  AztecAddress,
-  CompleteAddress,
-  Fr,
-  GrumpkinPrivateKey,
-  PartialAddress,
-  VerificationKey,
-} from '@aztec/circuits.js';
-import {
-  AuthWitness,
-  ContractDao,
-  ContractData,
-  ExtendedContractData,
-  ExtendedNote,
-  FunctionCall,
-  GetUnencryptedLogsResponse,
-  L2Block,
-  L2Tx,
-  LogFilter,
-  Tx,
-  TxExecutionRequest,
-  TxHash,
-  TxReceipt,
-  ExecutionResult,
-  ProofOutput,
-  OutputNoteData,
-  KernelProofData,
-} from '@aztec/types';
-=======
 import { AztecAddress, CompleteAddress, Fr, GrumpkinPrivateKey, PartialAddress } from '@aztec/circuits.js';
->>>>>>> 39330e9d
-
 import { AuthWitness } from '../auth_witness.js';
 import { ContractData, ExtendedContractData } from '../contract_data.js';
 import { L2Block } from '../l2_block.js';
@@ -43,7 +11,9 @@
 import { DeployedContract } from './deployed-contract.js';
 import { NodeInfo } from './node-info.js';
 import { SyncStatus } from './sync-status.js';
-
+import { KernelProofData } from './kernel_proof_data.js';
+import { FunctionCall } from '../function_call.js';
+import { ContractDao } from '../contract_dao.js';
 // docs:start:pxe-interface
 /**
  * Private eXecution Environment (PXE) runs locally for each user, providing functionality for all the operations
