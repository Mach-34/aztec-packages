import {
  AcirSimulator,
  ExecutionResult,
  collectEncryptedLogs,
  collectEnqueuedPublicFunctionCalls,
  collectUnencryptedLogs,
  resolveOpcodeLocations,
} from '@aztec/acir-simulator';
import {
  AztecAddress,
  CallRequest,
  CompleteAddress,
  FunctionData,
  GrumpkinPrivateKey,
  KernelCircuitPublicInputsFinal,
  MAX_PUBLIC_CALL_STACK_LENGTH_PER_TX,
  PartialAddress,
  PublicCallRequest,
  VerificationKey,
} from '@aztec/circuits.js';
import { computeCommitmentNonce, siloNullifier } from '@aztec/circuits.js/abis';
import { encodeArguments } from '@aztec/foundation/abi';
import { padArrayEnd } from '@aztec/foundation/collection';
import { Fr } from '@aztec/foundation/fields';
import { DebugLogger, createDebugLogger } from '@aztec/foundation/log';
import { NoirWasmVersion } from '@aztec/noir-compiler/versions';
import {
  AuthWitness,
  AztecNode,
  ContractDao,
  ContractData,
  DeployedContract,
  ExtendedContractData,
  ExtendedNote,
  FunctionCall,
  GetUnencryptedLogsResponse,
  KeyStore,
  L2Block,
  L2Tx,
  LogFilter,
  MerkleTreeId,
  NodeInfo,
  NoteFilter,
  PXE,
  SimulationError,
  Tx,
  TxExecutionRequest,
  TxHash,
  TxL2Logs,
  TxReceipt,
  TxStatus,
  getNewContractPublicFunctions,
  isNoirCallStackUnresolved,
<<<<<<< HEAD
  toContractDao,
  ProofOutput,
  ProofOutputFinal,
  OutputNoteData
=======
>>>>>>> c43c71b1
} from '@aztec/types';

import { PXEServiceConfig, getPackageInfo } from '../config/index.js';
import { ContractDataOracle } from '../contract_data_oracle/index.js';
import { PxeDatabase } from '../database/index.js';
import { NoteDao } from '../database/note_dao.js';
import { KernelOracle } from '../kernel_oracle/index.js';
import { KernelProver } from '../kernel_prover/kernel_prover.js';
import { getAcirSimulator } from '../simulator/index.js';
import { Synchronizer } from '../synchronizer/index.js';

/**
 * A Private eXecution Environment (PXE) implementation.
 */
export class PXEService implements PXE {
  private synchronizer: Synchronizer;
  private contractDataOracle: ContractDataOracle;
  private simulator: AcirSimulator;
  private log: DebugLogger;
  private sandboxVersion: string;

  constructor(
    private keyStore: KeyStore,
    private node: AztecNode,
    private db: PxeDatabase,
    private config: PXEServiceConfig,
    logSuffix?: string,
  ) {
    this.log = createDebugLogger(logSuffix ? `aztec:pxe_service_${logSuffix}` : `aztec:pxe_service`);
    this.synchronizer = new Synchronizer(node, db, logSuffix);
    this.contractDataOracle = new ContractDataOracle(db, node);
    this.simulator = getAcirSimulator(db, node, keyStore, this.contractDataOracle);

    this.sandboxVersion = getPackageInfo().version;
  }

  /**
   * Starts the PXE Service by beginning the synchronization process between the Aztec node and the database.
   *
   * @returns A promise that resolves when the server has started successfully.
   */
  public async start() {
    const { l2BlockPollingIntervalMS, l2StartingBlock } = this.config;
    await this.synchronizer.start(l2StartingBlock, 1, l2BlockPollingIntervalMS);
    const info = await this.getNodeInfo();
    this.log.info(`Started PXE connected to chain ${info.chainId} version ${info.protocolVersion}`);
  }

  /**
   * Stops the PXE Service, halting processing of new transactions and shutting down the synchronizer.
   * This function ensures that all ongoing tasks are completed before stopping the server.
   * It is useful for gracefully shutting down the server during maintenance or restarts.
   *
   * @returns A Promise resolving once the server has been stopped successfully.
   */
  public async stop() {
    await this.synchronizer.stop();
    this.log.info('Stopped');
  }

  /** Returns an estimate of the db size in bytes. */
  public estimateDbSize() {
    return this.db.estimateSize();
  }

  public addAuthWitness(witness: AuthWitness) {
    return this.db.addAuthWitness(witness.requestHash, witness.witness);
  }

  public addCapsule(capsule: Fr[]) {
    return this.db.addCapsule(capsule);
  }

  public async registerAccount(privKey: GrumpkinPrivateKey, partialAddress: PartialAddress): Promise<CompleteAddress> {
    const completeAddress = CompleteAddress.fromPrivateKeyAndPartialAddress(privKey, partialAddress);
    const wasAdded = await this.db.addCompleteAddress(completeAddress);
    if (wasAdded) {
      const pubKey = await this.keyStore.addAccount(privKey);
      this.synchronizer.addAccount(pubKey, this.keyStore, this.config.l2StartingBlock);
      this.log.info(`Registered account ${completeAddress.address.toString()}`);
      this.log.debug(`Registered account\n ${completeAddress.toReadableString()}`);
    } else {
      this.log.info(`Account:\n "${completeAddress.address.toString()}"\n already registered.`);
    }
    return completeAddress;
  }

  public async getRegisteredAccounts(): Promise<CompleteAddress[]> {
    // Get complete addresses of both the recipients and the accounts
    const addresses = await this.db.getCompleteAddresses();
    // Filter out the addresses not corresponding to accounts
    const accountPubKeys = await this.keyStore.getAccounts();
    const accounts = addresses.filter(address => accountPubKeys.find(pubKey => pubKey.equals(address.publicKey)));
    return accounts;
  }

  public async getRegisteredAccount(address: AztecAddress): Promise<CompleteAddress | undefined> {
    const result = await this.getRegisteredAccounts();
    const account = result.find(r => r.address.equals(address));
    return Promise.resolve(account);
  }

  public async registerRecipient(recipient: CompleteAddress): Promise<void> {
    const wasAdded = await this.db.addCompleteAddress(recipient);
    if (wasAdded) {
      this.log.info(`Added recipient:\n ${recipient.toReadableString()}`);
    } else {
      this.log.info(`Recipient:\n "${recipient.toReadableString()}"\n already registered.`);
    }
  }

  public async getRecipients(): Promise<CompleteAddress[]> {
    // Get complete addresses of both the recipients and the accounts
    const addresses = await this.db.getCompleteAddresses();
    // Filter out the addresses corresponding to accounts
    const accountPubKeys = await this.keyStore.getAccounts();
    const recipients = addresses.filter(address => !accountPubKeys.find(pubKey => pubKey.equals(address.publicKey)));
    return recipients;
  }

  public async getRecipient(address: AztecAddress): Promise<CompleteAddress | undefined> {
    const result = await this.getRecipients();
    const recipient = result.find(r => r.address.equals(address));
    return Promise.resolve(recipient);
  }

  public async addContracts(contracts: DeployedContract[]) {
    const contractDaos = contracts.map(c => new ContractDao(c.artifact, c.completeAddress, c.portalContract));
    await Promise.all(contractDaos.map(c => this.db.addContract(c)));
    for (const contract of contractDaos) {
      const portalInfo =
        contract.portalContract && !contract.portalContract.isZero() ? ` with portal ${contract.portalContract}` : '';
      this.log.info(`Added contract ${contract.name} at ${contract.completeAddress.address}${portalInfo}`);
    }
  }

  public async getContracts(): Promise<AztecAddress[]> {
    return (await this.db.getContracts()).map(c => c.completeAddress.address);
  }

  public async getPublicStorageAt(contract: AztecAddress, slot: Fr) {
    if ((await this.getContractData(contract)) === undefined) {
      throw new Error(`Contract ${contract.toString()} is not deployed`);
    }
    return await this.node.getPublicStorageAt(contract, slot);
  }

  public async getNotes(filter: NoteFilter): Promise<ExtendedNote[]> {
    const noteDaos = await this.db.getNotes(filter);

    // TODO(benesjan): Refactor --> This type conversion is ugly but I decided to keep it this way for now because
    // key derivation will affect all this
    const extendedNotes = noteDaos.map(async dao => {
      let owner = filter.owner;
      if (owner === undefined) {
        const completeAddresses = (await this.db.getCompleteAddresses()).find(address =>
          address.publicKey.equals(dao.publicKey),
        );
        if (completeAddresses === undefined) {
          throw new Error(`Cannot find complete address for public key ${dao.publicKey.toString()}`);
        }
        owner = completeAddresses.address;
      }
      return new ExtendedNote(dao.note, owner, dao.contractAddress, dao.storageSlot, dao.txHash);
    });
    return Promise.all(extendedNotes);
  }

  public async addNote(note: ExtendedNote) {
    const { publicKey } = (await this.db.getCompleteAddress(note.owner)) ?? {};
    if (!publicKey) {
      throw new Error('Unknown account.');
    }

    const nonces = await this.getNoteNonces(note);
    if (nonces.length === 0) {
      throw new Error(`Cannot find the note in tx: ${note.txHash}.`);
    }

    for (const nonce of nonces) {
      const { innerNoteHash, siloedNoteHash, uniqueSiloedNoteHash, innerNullifier } =
        await this.simulator.computeNoteHashAndNullifier(note.contractAddress, nonce, note.storageSlot, note.note);

      // TODO(https://github.com/AztecProtocol/aztec-packages/issues/1386)
      // This can always be `uniqueSiloedNoteHash` once notes added from public also include nonces.
      const noteHashToLookUp = nonce.isZero() ? siloedNoteHash : uniqueSiloedNoteHash;
      const index = await this.node.findLeafIndex('latest', MerkleTreeId.NOTE_HASH_TREE, noteHashToLookUp);
      if (index === undefined) {
        throw new Error('Note does not exist.');
      }

      const siloedNullifier = siloNullifier(note.contractAddress, innerNullifier!);
      const nullifierIndex = await this.node.findLeafIndex('latest', MerkleTreeId.NULLIFIER_TREE, siloedNullifier);
      if (nullifierIndex !== undefined) {
        throw new Error('The note has been destroyed.');
      }

      await this.db.addNote(
        new NoteDao(
          note.note,
          note.contractAddress,
          note.storageSlot,
          note.txHash,
          nonce,
          innerNoteHash,
          siloedNullifier,
          index,
          publicKey,
        ),
      );
    }
  }

  /**
   * Finds the nonce(s) for a given note.
   * @param note - The note to find the nonces for.
   * @returns The nonces of the note.
   * @remarks More than a single nonce may be returned since there might be more than one nonce for a given note.
   */
  private async getNoteNonces(note: ExtendedNote): Promise<Fr[]> {
    const tx = await this.node.getTx(note.txHash);
    if (!tx) {
      throw new Error(`Unknown tx: ${note.txHash}`);
    }

    const nonces: Fr[] = [];
    const firstNullifier = tx.newNullifiers[0];
    const commitments = tx.newCommitments;
    for (let i = 0; i < commitments.length; ++i) {
      const commitment = commitments[i];
      if (commitment.equals(Fr.ZERO)) {
        break;
      }

      const nonce = computeCommitmentNonce(firstNullifier, i);
      const { siloedNoteHash, uniqueSiloedNoteHash } = await this.simulator.computeNoteHashAndNullifier(
        note.contractAddress,
        nonce,
        note.storageSlot,
        note.note,
      );
      // TODO(https://github.com/AztecProtocol/aztec-packages/issues/1386)
      // Remove this once notes added from public also include nonces.
      if (commitment.equals(siloedNoteHash)) {
        nonces.push(Fr.ZERO);
        break;
      }
      if (commitment.equals(uniqueSiloedNoteHash)) {
        nonces.push(nonce);
      }
    }

    return nonces;
  }

  public async getBlock(blockNumber: number): Promise<L2Block | undefined> {
    // If a negative block number is provided the current block number is fetched.
    if (blockNumber < 0) {
      blockNumber = await this.node.getBlockNumber();
    }
    return await this.node.getBlock(blockNumber);
  }

  public async simulateTx(txRequest: TxExecutionRequest, simulatePublic: boolean) {
    if (!txRequest.functionData.isPrivate) {
      throw new Error(`Public entrypoints are not allowed`);
    }
    if (txRequest.functionData.isInternal === undefined) {
      throw new Error(`Unspecified internal are not allowed`);
    }
    // We get the contract address from origin, since contract deployments are signalled as origin from their own address
    // TODO: Is this ok? Should it be changed to be from ZERO?
    const deployedContractAddress = txRequest.txContext.isContractDeploymentTx ? txRequest.origin : undefined;
    const newContract = deployedContractAddress ? await this.db.getContract(deployedContractAddress) : undefined;
    const tx = await this.simulateAndProve(txRequest, newContract);
    if (simulatePublic) {
      await this.#simulatePublicCalls(tx);
    }
    this.log.info(`Executed local simulation for ${await tx.getTxHash()}`);
    return tx;
  }

  public async sendTx(tx: Tx): Promise<TxHash> {
    const txHash = await tx.getTxHash();
    if (await this.node.getTx(txHash)) {
      throw new Error(`A settled tx with equal hash ${txHash.toString()} exists.`);
    }
    this.log.info(`Sending transaction ${txHash}`);
    await this.node.sendTx(tx);
    return txHash;
  }

  public async viewTx(functionName: string, args: any[], to: AztecAddress, _from?: AztecAddress) {
    // TODO - Should check if `from` has the permission to call the view function.
    const functionCall = await this.#getFunctionCall(functionName, args, to);
    const executionResult = await this.simulateUnconstrained(functionCall);

    // TODO - Return typed result based on the function artifact.
    return executionResult;
  }

  public async getTxReceipt(txHash: TxHash): Promise<TxReceipt> {
    let txReceipt = new TxReceipt(txHash, TxStatus.DROPPED, 'Tx dropped by P2P node.');

    // We first check if the tx is in pending (instead of first checking if it is mined) because if we first check
    // for mined and then for pending there could be a race condition where the tx is mined between the two checks
    // and we would incorrectly return a TxReceipt with status DROPPED
    const pendingTx = await this.node.getPendingTxByHash(txHash);
    if (pendingTx) {
      txReceipt = new TxReceipt(txHash, TxStatus.PENDING, '');
    }

    const settledTx = await this.node.getTx(txHash);
    if (settledTx) {
      const deployedContractAddress = settledTx.newContractData.find(
        c => !c.contractAddress.equals(AztecAddress.ZERO),
      )?.contractAddress;

      txReceipt = new TxReceipt(
        txHash,
        TxStatus.MINED,
        '',
        settledTx.blockHash,
        settledTx.blockNumber,
        deployedContractAddress,
      );
    }

    return txReceipt;
  }

  public async getTx(txHash: TxHash): Promise<L2Tx | undefined> {
    return await this.node.getTx(txHash);
  }

  async getBlockNumber(): Promise<number> {
    return await this.node.getBlockNumber();
  }

  public async getExtendedContractData(contractAddress: AztecAddress): Promise<ExtendedContractData | undefined> {
    return await this.node.getExtendedContractData(contractAddress);
  }

  public async getContractData(contractAddress: AztecAddress): Promise<ContractData | undefined> {
    return await this.node.getContractData(contractAddress);
  }

  /**
   * Gets unencrypted logs based on the provided filter.
   * @param filter - The filter to apply to the logs.
   * @returns The requested logs.
   */
  public getUnencryptedLogs(filter: LogFilter): Promise<GetUnencryptedLogsResponse> {
    return this.node.getUnencryptedLogs(filter);
  }

  async #getFunctionCall(functionName: string, args: any[], to: AztecAddress): Promise<FunctionCall> {
    const contract = await this.db.getContract(to);
    if (!contract) {
      throw new Error(
        `Unknown contract ${to}: add it to PXE Service by calling server.addContracts(...).\nSee docs for context: https://docs.aztec.network/dev_docs/contracts/common_errors#unknown-contract-error`,
      );
    }

    const functionDao = contract.functions.find(f => f.name === functionName);
    if (!functionDao) {
      throw new Error(`Unknown function ${functionName} in contract ${contract.name}.`);
    }

    return {
      args: encodeArguments(functionDao, args),
      functionData: FunctionData.fromAbi(functionDao),
      to,
    };
  }

  public async getNodeInfo(): Promise<NodeInfo> {
    const [version, chainId, contractAddresses] = await Promise.all([
      this.node.getVersion(),
      this.node.getChainId(),
      this.node.getL1ContractAddresses(),
    ]);

    const nodeInfo: NodeInfo = {
      sandboxVersion: this.sandboxVersion,
      compatibleNargoVersion: NoirWasmVersion,
      chainId,
      protocolVersion: version,
      l1ContractAddresses: contractAddresses,
    };
    return nodeInfo;
  }

  /**
   * Retrieves the simulation parameters required to run an ACIR simulation.
   * This includes the contract address, function artifact, portal contract address, and historical tree roots.
   *
   * @param execRequest - The transaction request object containing details of the contract call.
   * @returns An object containing the contract address, function artifact, portal contract address, and historical tree roots.
   */
  public async getSimulationParameters(execRequest: FunctionCall | TxExecutionRequest) {
    this.log("Retrieving simulation parameters for contract's function...");
    // this.log(`Contract address: ${JSON.stringify(execRequest)}`);
    // commented out cuz it says "Do not know how to serialize a bigint" (???)
    const contractAddress = (execRequest as FunctionCall).to ?? (execRequest as TxExecutionRequest).origin;
    const functionArtifact = await this.contractDataOracle.getFunctionArtifact(
      contractAddress,
      execRequest.functionData.selector,
    );
    const debug = await this.contractDataOracle.getFunctionDebugMetadata(
      contractAddress,
      execRequest.functionData.selector,
    );
    const portalContract = await this.contractDataOracle.getPortalContractAddress(contractAddress);
    return {
      contractAddress,
      functionArtifact: {
        ...functionArtifact,
        debug,
      },
      portalContract,
    };
  }

  public async simulate(txRequest: TxExecutionRequest): Promise<ExecutionResult> {
    // TODO - Pause syncing while simulating.
    const { contractAddress, functionArtifact, portalContract } = await this.getSimulationParameters(txRequest);
    this.log('Executing simulator...');
    try {
      const result = await this.simulator.run(txRequest, functionArtifact, contractAddress, portalContract);
      this.log('Simulation completed!');
      return result;
    } catch (err) {
      if (err instanceof SimulationError) {
        await this.#enrichSimulationError(err);
      }
      throw err;
    }
  }

  /**
   * Simulate an unconstrained transaction on the given contract, without considering constraints set by ACIR.
   * The simulation parameters are fetched using ContractDataOracle and executed using AcirSimulator.
   * Returns the simulation result containing the outputs of the unconstrained function.
   *
   * @param execRequest - The transaction request object containing the target contract and function data.
   * @returns The simulation result containing the outputs of the unconstrained function.
   */
  public async simulateUnconstrained(execRequest: FunctionCall) {
    const { contractAddress, functionArtifact } = await this.getSimulationParameters(execRequest);

    this.log('Executing unconstrained simulator...');
    try {
      const result = await this.simulator.runUnconstrained(execRequest, functionArtifact, contractAddress, this.node);
      this.log('Unconstrained simulation completed!');

      return result;
    } catch (err) {
      if (err instanceof SimulationError) {
        await this.#enrichSimulationError(err);
      }
      throw err;
    }
  }

  /**
   * Simulate the public part of a transaction.
   * This allows to catch public execution errors before submitting the transaction.
   * It can also be used for estimating gas in the future.
   * @param tx - The transaction to be simulated.
   */
  async #simulatePublicCalls(tx: Tx) {
    try {
      await this.node.simulatePublicCalls(tx);
    } catch (err) {
      // Try to fill in the noir call stack since the PXE may have access to the debug metadata
      if (err instanceof SimulationError) {
        const callStack = err.getCallStack();
        const originalFailingFunction = callStack[callStack.length - 1];
        const debugInfo = await this.contractDataOracle.getFunctionDebugMetadata(
          originalFailingFunction.contractAddress,
          originalFailingFunction.functionSelector,
        );
        const noirCallStack = err.getNoirCallStack();
        if (debugInfo && isNoirCallStackUnresolved(noirCallStack)) {
          const parsedCallStack = resolveOpcodeLocations(noirCallStack, debugInfo);
          err.setNoirCallStack(parsedCallStack);
        }
        await this.#enrichSimulationError(err);
      }

      throw err;
    }
  }

  /**
   * Simulate a transaction, generate a kernel proof, and create a private transaction object.
   * The function takes in a transaction request and an ECDSA signature. It simulates the transaction,
   * then generates a kernel proof using the simulation result. Finally, it creates a private
   * transaction object with the generated proof and public inputs. If a new contract address is provided,
   * the function will also include the new contract's public functions in the transaction object.
   *
   * @param txExecutionRequest - The transaction request to be simulated and proved.
   * @param signature - The ECDSA signature for the transaction request.
   * @param newContract - Optional. The address of a new contract to be included in the transaction object.
   * @returns A private transaction object containing the proof, public inputs, and encrypted logs.
   */
  async simulateAndProve(txExecutionRequest: TxExecutionRequest, newContract: ContractDao | undefined) {
    // TODO - Pause syncing while simulating.

    // Get values that allow us to reconstruct the block hash
    const executionResult = await this.simulate(txExecutionRequest);
    const kernelOracle = new KernelOracle(this.contractDataOracle, this.node);
    const kernelProver = new KernelProver(kernelOracle);
    this.log(`Executing kernel prover...`);
    const { proof, publicInputs } = await kernelProver.prove(txExecutionRequest.toTxRequest(), executionResult);
    const encryptedLogs = new TxL2Logs(collectEncryptedLogs(executionResult));
    const unencryptedLogs = new TxL2Logs(collectUnencryptedLogs(executionResult));
    const enqueuedPublicFunctions = collectEnqueuedPublicFunctionCalls(executionResult);
    const extendedContractData = newContract
      ? new ExtendedContractData(
          new ContractData(newContract.completeAddress.address, newContract.portalContract),
          getNewContractPublicFunctions(newContract),
          newContract.completeAddress.partialAddress,
          newContract.completeAddress.publicKey,
        )
      : ExtendedContractData.empty();
    // HACK(#1639): Manually patches the ordering of the public call stack
    // TODO(#757): Enforce proper ordering of enqueued public calls
    await this.patchPublicCallStackOrdering(publicInputs, enqueuedPublicFunctions);
    return new Tx(publicInputs, proof, encryptedLogs, unencryptedLogs, enqueuedPublicFunctions, [extendedContractData]);
  }

  /**
   * Adds contract and function names to a simulation error.
   * @param err - The error to enrich.
   */
  async #enrichSimulationError(err: SimulationError) {
    // Maps contract addresses to the set of functions selectors that were in error.
    // Using strings because map and set don't use .equals()
    const mentionedFunctions: Map<string, Set<string>> = new Map();

    err.getCallStack().forEach(({ contractAddress, functionSelector }) => {
      if (!mentionedFunctions.has(contractAddress.toString())) {
        mentionedFunctions.set(contractAddress.toString(), new Set());
      }
      mentionedFunctions.get(contractAddress.toString())!.add(functionSelector.toString());
    });

    await Promise.all(
      [...mentionedFunctions.entries()].map(async ([contractAddress, selectors]) => {
        const parsedContractAddress = AztecAddress.fromString(contractAddress);
        const contract = await this.db.getContract(parsedContractAddress);
        if (contract) {
          err.enrichWithContractName(parsedContractAddress, contract.name);
          selectors.forEach(selector => {
            const functionArtifact = contract.functions.find(f => f.selector.toString() === selector);
            if (functionArtifact) {
              err.enrichWithFunctionName(parsedContractAddress, functionArtifact.selector, functionArtifact.name);
            }
          });
        }
      }),
    );
  }

  // HACK(#1639): this is a hack to fix ordering of public calls enqueued in the call stack. Since the private kernel
  // cannot keep track of side effects that happen after or before a nested call, we override the public call stack
  // it emits with whatever we got from the simulator collected enqueued calls. As a sanity check, we at least verify
  // that the elements are the same, so we are only tweaking their ordering.
  // See yarn-project/end-to-end/src/e2e_ordering.test.ts
  // See https://github.com/AztecProtocol/aztec-packages/issues/1615
  // TODO(#757): Enforce proper ordering of enqueued public calls
  private async patchPublicCallStackOrdering(
    publicInputs: KernelCircuitPublicInputsFinal,
    enqueuedPublicCalls: PublicCallRequest[],
  ) {
    const enqueuedPublicCallStackItems = await Promise.all(enqueuedPublicCalls.map(c => c.toCallRequest()));
    const { publicCallStack } = publicInputs.end;

    // Validate all items in enqueued public calls are in the kernel emitted stack
    const areEqual = enqueuedPublicCallStackItems.reduce(
      (accum, enqueued) => accum && !!publicCallStack.find(item => item.equals(enqueued)),
      true,
    );

    if (!areEqual) {
      throw new Error(
        `Enqueued public function calls and public call stack do not match.\nEnqueued calls: ${enqueuedPublicCallStackItems
          .map(h => h.hash.toString())
          .join(', ')}\nPublic call stack: ${publicCallStack.map(i => i.toString()).join(', ')}`,
      );
    }

    // Override kernel output
    publicInputs.end.publicCallStack = padArrayEnd(
      enqueuedPublicCallStackItems,
      CallRequest.empty(),
      MAX_PUBLIC_CALL_STACK_LENGTH_PER_TX,
    );
  }

  public async isGlobalStateSynchronized() {
    return await this.synchronizer.isGlobalStateSynchronized();
  }

  public async isAccountStateSynchronized(account: AztecAddress) {
    return await this.synchronizer.isAccountStateSynchronized(account);
  }

  public getSyncStatus() {
    return Promise.resolve(this.synchronizer.getSyncStatus());
  }

  public getKeyStore() {
    return this.keyStore;
  }

  /// STATE CHANNEL API ///
  public async proveInit(request: TxExecutionRequest) {
    const executionResult = await this.simulate(request);
    const kernelOracle = new KernelOracle(this.contractDataOracle, this.node);
    const kernelProver = new KernelProver(kernelOracle);
    this.log(`Executing kernel prover for single init proof...`);
    const result = await kernelProver.proveInit(request.toTxRequest(), executionResult);
    this.log(`Successfully executed and proved Kernel init proof iteration`);
    return result;
  }

  public async proveInner(
    previousProof: ProofOutput,
    previousVK: VerificationKey,
    executionStack: ExecutionResult[],
    newNotes: { [commitmentStr: string]: OutputNoteData },
  ) {
    const kernelOracle = new KernelOracle(this.contractDataOracle, this.node);
    const kernelProver = new KernelProver(kernelOracle);
    this.log(`Executing kernel prover for single inner proof...`);
    const result = await kernelProver.proveInner(previousProof, previousVK, executionStack, newNotes);
    this.log(`Successfully executed and proved Kernel inner proof iteration`);
    return result;
  }
}<|MERGE_RESOLUTION|>--- conflicted
+++ resolved
@@ -51,13 +51,9 @@
   TxStatus,
   getNewContractPublicFunctions,
   isNoirCallStackUnresolved,
-<<<<<<< HEAD
-  toContractDao,
   ProofOutput,
   ProofOutputFinal,
   OutputNoteData
-=======
->>>>>>> c43c71b1
 } from '@aztec/types';
 
 import { PXEServiceConfig, getPackageInfo } from '../config/index.js';
