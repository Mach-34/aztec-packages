import { AcirSimulator, resolveOpcodeLocations } from '@aztec/acir-simulator';
import {
<<<<<<< HEAD
  AppExecutionResult,
=======
>>>>>>> fde4e811
  AuthWitness,
  AztecNode,
  ContractDao,
  ContractData,
  DeployedContract,
  ExecutionResult,
  ExtendedContractData,
  ExtendedNote,
  FunctionCall,
  GetUnencryptedLogsResponse,
  KeyStore,
  L2Block,
  L2Tx,
  LogFilter,
  MerkleTreeId,
  NoteAndSlot,
  NoteFilter,
  PXE,
  PackedArguments,
  SimulationError,
  Tx,
  TxExecutionRequest,
  TxHash,
  TxL2Logs,
  TxReceipt,
  TxStatus,
  collectEncryptedLogs,
  collectEnqueuedPublicFunctionCalls,
  collectUnencryptedLogs,
  getNewContractPublicFunctions,
  isNoirCallStackUnresolved,
} from '@aztec/circuit-types';
import { TxPXEProcessingStats } from '@aztec/circuit-types/stats';
import {
  AztecAddress,
  CallRequest,
  CompleteAddress,
  FunctionData,
  GrumpkinPrivateKey,
  KernelCircuitPublicInputsFinal,
  MAX_PUBLIC_CALL_STACK_LENGTH_PER_TX,
  PartialAddress,
  PublicCallRequest,
  computeArtifactHash,
  computeContractClassId,
  computeSaltedInitializationHash,
  getContractClassFromArtifact,
} from '@aztec/circuits.js';
import { computeCommitmentNonce, siloNullifier } from '@aztec/circuits.js/abis';
import { DecodedReturn, FunctionSelector, encodeArguments } from '@aztec/foundation/abi';
import { padArrayEnd } from '@aztec/foundation/collection';
import { Fr } from '@aztec/foundation/fields';
import { SerialQueue } from '@aztec/foundation/fifo';
import { DebugLogger, createDebugLogger } from '@aztec/foundation/log';
import { Timer } from '@aztec/foundation/timer';
import {
  AcirSimulator,
  ExecutionResult,
  collectEncryptedLogs,
  collectEnqueuedPublicFunctionCalls,
  collectUnencryptedLogs,
  resolveOpcodeLocations,
} from '@aztec/simulator';
import { ContractInstanceWithAddress } from '@aztec/types/contracts';
import { NodeInfo } from '@aztec/types/interfaces';

import { PXEServiceConfig, getPackageInfo } from '../config/index.js';
import { ContractDataOracle } from '../contract_data_oracle/index.js';
import { PxeDatabase } from '../database/index.js';
import { NoteDao } from '../database/note_dao.js';
import { KernelOracle } from '../kernel_oracle/index.js';
import { KernelProver } from '../kernel_prover/kernel_prover.js';
import { getAcirSimulator } from '../simulator/index.js';
import { Synchronizer } from '../synchronizer/index.js';

/**
 * A Private eXecution Environment (PXE) implementation.
 */
export class PXEService implements PXE {
  private synchronizer: Synchronizer;
  private contractDataOracle: ContractDataOracle;
  private simulator: AcirSimulator;
  private log: DebugLogger;
  private nodeVersion: string;
  // serialize synchronizer and calls to simulateTx.
  // ensures that state is not changed while simulating
  private jobQueue = new SerialQueue();

  constructor(
    private keyStore: KeyStore,
    private node: AztecNode,
    private db: PxeDatabase,
    private config: PXEServiceConfig,
    logSuffix?: string,
  ) {
    this.log = createDebugLogger(logSuffix ? `aztec:pxe_service_${logSuffix}` : `aztec:pxe_service`);
    this.synchronizer = new Synchronizer(node, db, this.jobQueue, logSuffix);
    this.contractDataOracle = new ContractDataOracle(db);
    this.simulator = getAcirSimulator(db, node, keyStore, this.contractDataOracle);
    this.nodeVersion = getPackageInfo().version;

    this.jobQueue.start();
  }

  /**
   * Starts the PXE Service by beginning the synchronization process between the Aztec node and the database.
   *
   * @returns A promise that resolves when the server has started successfully.
   */
  public async start() {
    const { l2BlockPollingIntervalMS } = this.config;
    await this.synchronizer.start(1, l2BlockPollingIntervalMS);
    await this.restoreNoteProcessors();
    const info = await this.getNodeInfo();
    this.log.info(`Started PXE connected to chain ${info.chainId} version ${info.protocolVersion}`);
  }

  private async restoreNoteProcessors() {
    const publicKeys = await this.keyStore.getAccounts();
    const publicKeysSet = new Set(publicKeys.map(k => k.toString()));

    const registeredAddresses = await this.db.getCompleteAddresses();

    let count = 0;
    for (const address of registeredAddresses) {
      if (!publicKeysSet.has(address.publicKey.toString())) {
        continue;
      }

      count++;
      this.synchronizer.addAccount(address.publicKey, this.keyStore, this.config.l2StartingBlock);
    }

    if (count > 0) {
      this.log(`Restored ${count} accounts`);
    }
  }

  /**
   * Stops the PXE Service, halting processing of new transactions and shutting down the synchronizer.
   * This function ensures that all ongoing tasks are completed before stopping the server.
   * It is useful for gracefully shutting down the server during maintenance or restarts.
   *
   * @returns A Promise resolving once the server has been stopped successfully.
   */
  public async stop() {
    await this.jobQueue.cancel();
    this.log.info('Cancelled Job Queue');
    await this.synchronizer.stop();
    this.log.info('Stopped Synchronizer');
  }

  /** Returns an estimate of the db size in bytes. */
  public estimateDbSize() {
    return this.db.estimateSize();
  }

  public addAuthWitness(witness: AuthWitness) {
    return this.db.addAuthWitness(witness.requestHash, witness.witness);
  }

  public addCapsule(capsule: Fr[]) {
    return this.db.addCapsule(capsule);
  }

  public getContractInstance(address: AztecAddress): Promise<ContractInstanceWithAddress | undefined> {
    return this.db.getContractInstance(address);
  }

  public async registerAccount(privKey: GrumpkinPrivateKey, partialAddress: PartialAddress): Promise<CompleteAddress> {
    const completeAddress = CompleteAddress.fromPrivateKeyAndPartialAddress(privKey, partialAddress);
    const wasAdded = await this.db.addCompleteAddress(completeAddress);
    if (wasAdded) {
      const pubKey = await this.keyStore.addAccount(privKey);
      this.synchronizer.addAccount(pubKey, this.keyStore, this.config.l2StartingBlock);
      this.log.info(`Registered account ${completeAddress.address.toString()}`);
      this.log.debug(`Registered account\n ${completeAddress.toReadableString()}`);
    } else {
      this.log.info(`Account:\n "${completeAddress.address.toString()}"\n already registered.`);
    }
    return completeAddress;
  }

  public async getRegisteredAccounts(): Promise<CompleteAddress[]> {
    // Get complete addresses of both the recipients and the accounts
    const addresses = await this.db.getCompleteAddresses();
    // Filter out the addresses not corresponding to accounts
    const accountPubKeys = await this.keyStore.getAccounts();
    const accounts = addresses.filter(address => accountPubKeys.find(pubKey => pubKey.equals(address.publicKey)));
    return accounts;
  }

  public async getRegisteredAccount(address: AztecAddress): Promise<CompleteAddress | undefined> {
    const result = await this.getRegisteredAccounts();
    const account = result.find(r => r.address.equals(address));
    return Promise.resolve(account);
  }

  public async registerRecipient(recipient: CompleteAddress): Promise<void> {
    const wasAdded = await this.db.addCompleteAddress(recipient);
    if (wasAdded) {
      this.log.info(`Added recipient:\n ${recipient.toReadableString()}`);
    } else {
      this.log.info(`Recipient:\n "${recipient.toReadableString()}"\n already registered.`);
    }
  }

  public async getRecipients(): Promise<CompleteAddress[]> {
    // Get complete addresses of both the recipients and the accounts
    const addresses = await this.db.getCompleteAddresses();
    // Filter out the addresses corresponding to accounts
    const accountPubKeys = await this.keyStore.getAccounts();
    const recipients = addresses.filter(address => !accountPubKeys.find(pubKey => pubKey.equals(address.publicKey)));
    return recipients;
  }

  public async getRecipient(address: AztecAddress): Promise<CompleteAddress | undefined> {
    const result = await this.getRecipients();
    const recipient = result.find(r => r.address.equals(address));
    return Promise.resolve(recipient);
  }

  public async addContracts(contracts: DeployedContract[]) {
    const contractDaos = contracts.map(c => new ContractDao(c.artifact, c.instance));
    await Promise.all(contractDaos.map(c => this.db.addContract(c)));
    await this.addArtifactsAndInstancesFromDeployedContracts(contracts);
    for (const contract of contractDaos) {
      const instance = contract.instance;
      const contractAztecAddress = instance.address;
      const hasPortal = instance.portalContractAddress && !instance.portalContractAddress.isZero();
      const portalInfo = hasPortal ? ` with portal ${instance.portalContractAddress.toChecksumString()}` : '';
      this.log.info(`Added contract ${contract.name} at ${contractAztecAddress}${portalInfo}`);
      await this.synchronizer.reprocessDeferredNotesForContract(contractAztecAddress);
    }
  }

  private async addArtifactsAndInstancesFromDeployedContracts(contracts: DeployedContract[]) {
    for (const contract of contracts) {
      const artifact = contract.artifact;
      const artifactHash = computeArtifactHash(artifact);
      const contractClassId = computeContractClassId(getContractClassFromArtifact({ ...artifact, artifactHash }));
      await this.db.addContractArtifact(contractClassId, artifact);
      await this.db.addContractInstance(contract.instance);
    }
  }

  public async getContracts(): Promise<AztecAddress[]> {
    return (await this.db.getContracts()).map(c => c.instance.address);
  }

  public async getPublicStorageAt(contract: AztecAddress, slot: Fr) {
    if ((await this.getContractData(contract)) === undefined) {
      throw new Error(`Contract ${contract.toString()} is not deployed`);
    }
    return await this.node.getPublicStorageAt(contract, slot);
  }

  public async getNotes(filter: NoteFilter): Promise<ExtendedNote[]> {
    const noteDaos = await this.db.getNotes(filter);

    // TODO(benesjan): Refactor --> This type conversion is ugly but I decided to keep it this way for now because
    // key derivation will affect all this
    const extendedNotes = noteDaos.map(async dao => {
      let owner = filter.owner;
      if (owner === undefined) {
        const completeAddresses = (await this.db.getCompleteAddresses()).find(address =>
          address.publicKey.equals(dao.publicKey),
        );
        if (completeAddresses === undefined) {
          throw new Error(`Cannot find complete address for public key ${dao.publicKey.toString()}`);
        }
        owner = completeAddresses.address;
      }
      return new ExtendedNote(dao.note, owner, dao.contractAddress, dao.storageSlot, dao.txHash);
    });
    return Promise.all(extendedNotes);
  }

  public async addNote(note: ExtendedNote) {
    const { publicKey } = (await this.db.getCompleteAddress(note.owner)) ?? {};
    if (!publicKey) {
      throw new Error('Unknown account.');
    }

    const nonces = await this.getNoteNonces(note);
    if (nonces.length === 0) {
      throw new Error(`Cannot find the note in tx: ${note.txHash}.`);
    }

    for (const nonce of nonces) {
      const { innerNoteHash, siloedNoteHash, uniqueSiloedNoteHash, innerNullifier } =
        await this.simulator.computeNoteHashAndNullifier(note.contractAddress, nonce, note.storageSlot, note.note);

      // TODO(https://github.com/AztecProtocol/aztec-packages/issues/1386)
      // This can always be `uniqueSiloedNoteHash` once notes added from public also include nonces.
      const noteHashToLookUp = nonce.isZero() ? siloedNoteHash : uniqueSiloedNoteHash;
      const index = await this.node.findLeafIndex('latest', MerkleTreeId.NOTE_HASH_TREE, noteHashToLookUp);
      if (index === undefined) {
        throw new Error('Note does not exist.');
      }

      const siloedNullifier = siloNullifier(note.contractAddress, innerNullifier!);
      const nullifierIndex = await this.node.findLeafIndex('latest', MerkleTreeId.NULLIFIER_TREE, siloedNullifier);
      if (nullifierIndex !== undefined) {
        throw new Error('The note has been destroyed.');
      }

      await this.db.addNote(
        new NoteDao(
          note.note,
          note.contractAddress,
          note.storageSlot,
          note.txHash,
          nonce,
          innerNoteHash,
          siloedNullifier,
          index,
          publicKey,
        ),
      );
    }
  }

  /**
   * Finds the nonce(s) for a given note.
   * @param note - The note to find the nonces for.
   * @returns The nonces of the note.
   * @remarks More than a single nonce may be returned since there might be more than one nonce for a given note.
   */
  private async getNoteNonces(note: ExtendedNote): Promise<Fr[]> {
    const tx = await this.node.getTx(note.txHash);
    if (!tx) {
      throw new Error(`Unknown tx: ${note.txHash}`);
    }

    const nonces: Fr[] = [];
    const firstNullifier = tx.newNullifiers[0];
    const commitments = tx.newCommitments;
    for (let i = 0; i < commitments.length; ++i) {
      const commitment = commitments[i];
      if (commitment.equals(Fr.ZERO)) {
        break;
      }

      const nonce = computeCommitmentNonce(firstNullifier, i);
      const { siloedNoteHash, uniqueSiloedNoteHash } = await this.simulator.computeNoteHashAndNullifier(
        note.contractAddress,
        nonce,
        note.storageSlot,
        note.note,
      );
      // TODO(https://github.com/AztecProtocol/aztec-packages/issues/1386)
      // Remove this once notes added from public also include nonces.
      if (commitment.equals(siloedNoteHash)) {
        nonces.push(Fr.ZERO);
        break;
      }
      if (commitment.equals(uniqueSiloedNoteHash)) {
        nonces.push(nonce);
      }
    }

    return nonces;
  }

  public async getBlock(blockNumber: number): Promise<L2Block | undefined> {
    // If a negative block number is provided the current block number is fetched.
    if (blockNumber < 0) {
      blockNumber = await this.node.getBlockNumber();
    }
    return await this.node.getBlock(blockNumber);
  }

  public async simulateTx(txRequest: TxExecutionRequest, simulatePublic: boolean) {
    if (!txRequest.functionData.isPrivate) {
      throw new Error(`Public entrypoints are not allowed`);
    }
    if (txRequest.functionData.isInternal === undefined) {
      throw new Error(`Unspecified internal are not allowed`);
    }

    // all simulations must be serialized w.r.t. the synchronizer
    return await this.jobQueue.put(async () => {
      // We get the contract address from origin, since contract deployments are signalled as origin from their own address
      // TODO: Is this ok? Should it be changed to be from ZERO?
      const deployedContractAddress = txRequest.txContext.isContractDeploymentTx ? txRequest.origin : undefined;
      const newContract = deployedContractAddress ? await this.db.getContract(deployedContractAddress) : undefined;

      const timer = new Timer();
      const tx = await this.#simulateAndProve(txRequest, newContract);
      this.log(`Processed private part of ${tx.data.end.newNullifiers[0]}`, {
        eventName: 'tx-pxe-processing',
        duration: timer.ms(),
        ...tx.getStats(),
      } satisfies TxPXEProcessingStats);
      if (simulatePublic) {
        await this.#simulatePublicCalls(tx);
      }
      this.log.info(`Executed local simulation for ${await tx.getTxHash()}`);

      return tx;
    });
  }

  public async sendTx(tx: Tx): Promise<TxHash> {
    const txHash = await tx.getTxHash();
    if (await this.node.getTx(txHash)) {
      throw new Error(`A settled tx with equal hash ${txHash.toString()} exists.`);
    }
    this.log.info(`Sending transaction ${txHash}`);
    await this.node.sendTx(tx);
    return txHash;
  }

  public async viewTx(
    functionName: string,
    args: any[],
    to: AztecAddress,
    _from?: AztecAddress,
  ): Promise<DecodedReturn> {
    // all simulations must be serialized w.r.t. the synchronizer
    return await this.jobQueue.put(async () => {
      // TODO - Should check if `from` has the permission to call the view function.
      const functionCall = await this.#getFunctionCall(functionName, args, to);
      const executionResult = await this.#simulateUnconstrained(functionCall);

      // TODO - Return typed result based on the function artifact.
      return executionResult;
    });
  }

  public async getTxReceipt(txHash: TxHash): Promise<TxReceipt> {
    let txReceipt = new TxReceipt(txHash, TxStatus.DROPPED, 'Tx dropped by P2P node.');

    // We first check if the tx is in pending (instead of first checking if it is mined) because if we first check
    // for mined and then for pending there could be a race condition where the tx is mined between the two checks
    // and we would incorrectly return a TxReceipt with status DROPPED
    const pendingTx = await this.node.getPendingTxByHash(txHash);
    if (pendingTx) {
      txReceipt = new TxReceipt(txHash, TxStatus.PENDING, '');
    }

    const settledTx = await this.node.getTx(txHash);
    if (settledTx) {
      const deployedContractAddress = settledTx.newContractData.find(
        c => !c.contractAddress.equals(AztecAddress.ZERO),
      )?.contractAddress;

      txReceipt = new TxReceipt(
        txHash,
        TxStatus.MINED,
        '',
        settledTx.blockHash.toBuffer(),
        settledTx.blockNumber,
        deployedContractAddress,
      );
    }

    return txReceipt;
  }

  public async getTx(txHash: TxHash): Promise<L2Tx | undefined> {
    return await this.node.getTx(txHash);
  }

  async getBlockNumber(): Promise<number> {
    return await this.node.getBlockNumber();
  }

  public async getExtendedContractData(contractAddress: AztecAddress): Promise<ExtendedContractData | undefined> {
    return await this.node.getExtendedContractData(contractAddress);
  }

  public async getContractData(contractAddress: AztecAddress): Promise<ContractData | undefined> {
    return await this.node.getContractData(contractAddress);
  }

  /**
   * Gets unencrypted logs based on the provided filter.
   * @param filter - The filter to apply to the logs.
   * @returns The requested logs.
   */
  public getUnencryptedLogs(filter: LogFilter): Promise<GetUnencryptedLogsResponse> {
    return this.node.getUnencryptedLogs(filter);
  }

  async #getFunctionCall(functionName: string, args: any[], to: AztecAddress): Promise<FunctionCall> {
    const contract = await this.db.getContract(to);
    if (!contract) {
      throw new Error(
        `Unknown contract ${to}: add it to PXE Service by calling server.addContracts(...).\nSee docs for context: https://docs.aztec.network/developers/debugging/aztecnr-errors#unknown-contract-0x0-add-it-to-pxe-by-calling-serveraddcontracts`,
      );
    }

    const functionDao = contract.functions.find(f => f.name === functionName);
    if (!functionDao) {
      throw new Error(`Unknown function ${functionName} in contract ${contract.name}.`);
    }

    return {
      args: encodeArguments(functionDao, args),
      functionData: FunctionData.fromAbi(functionDao),
      to,
    };
  }

  public async getNodeInfo(): Promise<NodeInfo> {
    const [version, chainId, contractAddresses] = await Promise.all([
      this.node.getVersion(),
      this.node.getChainId(),
      this.node.getL1ContractAddresses(),
    ]);

    const nodeInfo: NodeInfo = {
      nodeVersion: this.nodeVersion,
      chainId,
      protocolVersion: version,
      l1ContractAddresses: contractAddresses,
    };
    return nodeInfo;
  }

  /**
   * Retrieves the simulation parameters required to run an ACIR simulation.
   * This includes the contract address, function artifact, portal contract address, and historical tree roots.
   *
   * @param execRequest - The transaction request object containing details of the contract call.
   * @returns An object containing the contract address, function artifact, portal contract address, and historical tree roots.
   */
  async #getSimulationParameters(execRequest: FunctionCall | TxExecutionRequest) {
    const contractAddress = (execRequest as FunctionCall).to ?? (execRequest as TxExecutionRequest).origin;
    const functionArtifact = await this.contractDataOracle.getFunctionArtifact(
      contractAddress,
      execRequest.functionData.selector,
    );
    const debug = await this.contractDataOracle.getFunctionDebugMetadata(
      contractAddress,
      execRequest.functionData.selector,
    );
    const portalContract = await this.contractDataOracle.getPortalContractAddress(contractAddress);

    return {
      contractAddress,
      functionArtifact: {
        ...functionArtifact,
        debug,
      },
      portalContract,
    };
  }

  async #simulate(
    txRequest: TxExecutionRequest,
    cachedSimulations: AppExecutionResult[] = [],
  ): Promise<ExecutionResult> {
    // TODO - Pause syncing while simulating.

    const { contractAddress, functionArtifact, portalContract } = await this.#getSimulationParameters(txRequest);

    this.log('Executing simulator...');
    try {
      const result = await this.simulator.run(
        txRequest,
        functionArtifact,
        contractAddress,
        portalContract,
        undefined,
        cachedSimulations,
      );
      this.log('Simulation completed!');
      return result;
    } catch (err) {
      if (err instanceof SimulationError) {
        await this.#enrichSimulationError(err);
      }
      throw err;
    }
  }

  /**
   * Simulate an unconstrained transaction on the given contract, without considering constraints set by ACIR.
   * The simulation parameters are fetched using ContractDataOracle and executed using AcirSimulator.
   * Returns the simulation result containing the outputs of the unconstrained function.
   *
   * @param execRequest - The transaction request object containing the target contract and function data.
   * @returns The simulation result containing the outputs of the unconstrained function.
   */
  async #simulateUnconstrained(execRequest: FunctionCall) {
    const { contractAddress, functionArtifact } = await this.#getSimulationParameters(execRequest);

    this.log('Executing unconstrained simulator...');
    try {
      const result = await this.simulator.runUnconstrained(execRequest, functionArtifact, contractAddress);
      this.log('Unconstrained simulation completed!');

      return result;
    } catch (err) {
      if (err instanceof SimulationError) {
        await this.#enrichSimulationError(err);
      }
      throw err;
    }
  }

  /**
   * Simulate the public part of a transaction.
   * This allows to catch public execution errors before submitting the transaction.
   * It can also be used for estimating gas in the future.
   * @param tx - The transaction to be simulated.
   */
  async #simulatePublicCalls(tx: Tx) {
    try {
      await this.node.simulatePublicCalls(tx);
    } catch (err) {
      // Try to fill in the noir call stack since the PXE may have access to the debug metadata
      if (err instanceof SimulationError) {
        const callStack = err.getCallStack();
        const originalFailingFunction = callStack[callStack.length - 1];
        const debugInfo = await this.contractDataOracle.getFunctionDebugMetadata(
          originalFailingFunction.contractAddress,
          originalFailingFunction.functionSelector,
        );
        const noirCallStack = err.getNoirCallStack();
        if (debugInfo && isNoirCallStackUnresolved(noirCallStack)) {
          const parsedCallStack = resolveOpcodeLocations(noirCallStack, debugInfo);
          err.setNoirCallStack(parsedCallStack);
        }
        await this.#enrichSimulationError(err);
      }

      throw err;
    }
  }

  /**
   * Simulate a transaction, generate a kernel proof, and create a private transaction object.
   * The function takes in a transaction request and an ECDSA signature. It simulates the transaction,
   * then generates a kernel proof using the simulation result. Finally, it creates a private
   * transaction object with the generated proof and public inputs. If a new contract address is provided,
   * the function will also include the new contract's public functions in the transaction object.
   *
   * @param txExecutionRequest - The transaction request to be simulated and proved.
   * @param signature - The ECDSA signature for the transaction request.
   * @param newContract - Optional. The address of a new contract to be included in the transaction object.
   * @returns A private transaction object containing the proof, public inputs, and encrypted logs.
   */
  async #simulateAndProve(txExecutionRequest: TxExecutionRequest, newContract: ContractDao | undefined) {
    // TODO - Pause syncing while simulating.

    // Get values that allow us to reconstruct the block hash
    const executionResult = await this.#simulate(txExecutionRequest);
<<<<<<< HEAD
    const kernelOracle = new KernelOracle(this.contractDataOracle, this.node);
=======

    const kernelOracle = new KernelOracle(this.contractDataOracle, this.keyStore, this.node);
>>>>>>> fde4e811
    const kernelProver = new KernelProver(kernelOracle);
    this.log(`Executing kernel prover...`);
    const { proof, publicInputs } = await kernelProver.prove(txExecutionRequest.toTxRequest(), executionResult);

    const encryptedLogs = new TxL2Logs(collectEncryptedLogs(executionResult));
    const unencryptedLogs = new TxL2Logs(collectUnencryptedLogs(executionResult));
    const enqueuedPublicFunctions = collectEnqueuedPublicFunctionCalls(executionResult);

    const extendedContractData = newContract
      ? new ExtendedContractData(
          new ContractData(newContract.instance.address, newContract.instance.portalContractAddress),
          getNewContractPublicFunctions(newContract),
          getContractClassFromArtifact(newContract).id,
          computeSaltedInitializationHash(newContract.instance),
          newContract.instance.publicKeysHash,
        )
      : ExtendedContractData.empty();

    // HACK(#1639): Manually patches the ordering of the public call stack
    // TODO(#757): Enforce proper ordering of enqueued public calls
    await this.patchPublicCallStackOrdering(publicInputs, enqueuedPublicFunctions);

    return new Tx(publicInputs, proof, encryptedLogs, unencryptedLogs, enqueuedPublicFunctions, [extendedContractData]);
  }

  /**
   * Adds contract and function names to a simulation error.
   * @param err - The error to enrich.
   */
  async #enrichSimulationError(err: SimulationError) {
    // Maps contract addresses to the set of functions selectors that were in error.
    // Using strings because map and set don't use .equals()
    const mentionedFunctions: Map<string, Set<string>> = new Map();

    err.getCallStack().forEach(({ contractAddress, functionSelector }) => {
      if (!mentionedFunctions.has(contractAddress.toString())) {
        mentionedFunctions.set(contractAddress.toString(), new Set());
      }
      mentionedFunctions.get(contractAddress.toString())!.add(functionSelector.toString());
    });

    await Promise.all(
      [...mentionedFunctions.entries()].map(async ([contractAddress, selectors]) => {
        const parsedContractAddress = AztecAddress.fromString(contractAddress);
        const contract = await this.db.getContract(parsedContractAddress);
        if (contract) {
          err.enrichWithContractName(parsedContractAddress, contract.name);
          selectors.forEach(selector => {
            const functionArtifact = contract.functions.find(f => f.selector.toString() === selector);
            if (functionArtifact) {
              err.enrichWithFunctionName(parsedContractAddress, functionArtifact.selector, functionArtifact.name);
            }
          });
        }
      }),
    );
  }

  // HACK(#1639): this is a hack to fix ordering of public calls enqueued in the call stack. Since the private kernel
  // cannot keep track of side effects that happen after or before a nested call, we override the public call stack
  // it emits with whatever we got from the simulator collected enqueued calls. As a sanity check, we at least verify
  // that the elements are the same, so we are only tweaking their ordering.
  // See yarn-project/end-to-end/src/e2e_ordering.test.ts
  // See https://github.com/AztecProtocol/aztec-packages/issues/1615
  // TODO(#757): Enforce proper ordering of enqueued public calls
  private async patchPublicCallStackOrdering(
    publicInputs: KernelCircuitPublicInputsFinal,
    enqueuedPublicCalls: PublicCallRequest[],
  ) {
    const enqueuedPublicCallStackItems = await Promise.all(enqueuedPublicCalls.map(c => c.toCallRequest()));
    const { publicCallStack } = publicInputs.end;

    // Validate all items in enqueued public calls are in the kernel emitted stack
    const areEqual = enqueuedPublicCallStackItems.reduce(
      (accum, enqueued) => accum && !!publicCallStack.find(item => item.equals(enqueued)),
      true,
    );

    if (!areEqual) {
      throw new Error(
        `Enqueued public function calls and public call stack do not match.\nEnqueued calls: ${enqueuedPublicCallStackItems
          .map(h => h.hash.toString())
          .join(', ')}\nPublic call stack: ${publicCallStack.map(i => i.toString()).join(', ')}`,
      );
    }

    // Override kernel output
    publicInputs.end.publicCallStack = padArrayEnd(
      enqueuedPublicCallStackItems,
      CallRequest.empty(),
      MAX_PUBLIC_CALL_STACK_LENGTH_PER_TX,
    );
  }

  public async isGlobalStateSynchronized() {
    return await this.synchronizer.isGlobalStateSynchronized();
  }

  public async isAccountStateSynchronized(account: AztecAddress) {
    return await this.synchronizer.isAccountStateSynchronized(account);
  }

  public getSyncStatus() {
    return Promise.resolve(this.synchronizer.getSyncStatus());
  }

  public getKeyStore() {
    return this.keyStore;
  }

  /// STATE CHANNEL EXPOSED METHODS

  /**
   * Simulates the execution of a transaction / app circuit while stripping unnecessary data
   * @dev in the future, this will be a proven result
   *
   * @param txRequest - the request to execute the transaction
   * @returns - a chopped version of an ExecutionResult containing the bare minimum info needed to prove a kernel circuit
   */
  public async simulateAppCircuit(
    args: PackedArguments,
    selector: FunctionSelector,
    executionNotes: NoteAndSlot[],
    nullified: boolean[],
    msgSender: AztecAddress,
    targetContractAddress: AztecAddress,
    sideEffectCounter: number,
    cachedSimulations: AppExecutionResult[] = [],
  ): Promise<AppExecutionResult> {
    try {
      const result = await this.simulator.runNested(
        args,
        selector,
        executionNotes,
        nullified,
        msgSender,
        targetContractAddress,
        sideEffectCounter,
        cachedSimulations,
      );
      this.log('Simulation completed!');
      return AppExecutionResult.fromExecutionResult(result);
    } catch (err) {
      if (err instanceof SimulationError) {
        await this.#enrichSimulationError(err);
      }
      throw err;
    }
  }

  /**
   * Functionally just splits the simulateAndProve function into two parts
   *
   * @param request - the request to execute the transaction
   * @param result - the result of the transaction execution
   * @returns - a transaction ready to broadcast
   */
  public async proveSimulatedAppCircuits(txRequest: TxExecutionRequest, result: AppExecutionResult): Promise<Tx> {
    // simulate the entry point with cached execution
    // convert the app circuit into an execution result
    const executionResult = await this.#simulate(txRequest, [result]);
    // everything else from #simulateAndProve
    const kernelOracle = new KernelOracle(this.contractDataOracle, this.node);
    const kernelProver = new KernelProver(kernelOracle);
    const { proof, publicInputs } = await kernelProver.prove(txRequest.toTxRequest(), executionResult);
    const encryptedLogs = new TxL2Logs(collectEncryptedLogs(executionResult));
    const unencryptedLogs = new TxL2Logs(collectUnencryptedLogs(executionResult));
    const enqueuedPublicFunctions = collectEnqueuedPublicFunctionCalls(executionResult);
    const extendedContractData = ExtendedContractData.empty();
    // HACK(#1639): Manually patches the ordering of the public call stack
    // TODO(#757): Enforce proper ordering of enqueued public calls
    await this.patchPublicCallStackOrdering(publicInputs, enqueuedPublicFunctions);
    return new Tx(publicInputs, proof, encryptedLogs, unencryptedLogs, enqueuedPublicFunctions, [extendedContractData]);
  }
}<|MERGE_RESOLUTION|>--- conflicted
+++ resolved
@@ -1,9 +1,6 @@
-import { AcirSimulator, resolveOpcodeLocations } from '@aztec/acir-simulator';
+import { AcirSimulator, resolveOpcodeLocations } from '@aztec/simulator';
 import {
-<<<<<<< HEAD
   AppExecutionResult,
-=======
->>>>>>> fde4e811
   AuthWitness,
   AztecNode,
   ContractDao,
@@ -59,14 +56,6 @@
 import { SerialQueue } from '@aztec/foundation/fifo';
 import { DebugLogger, createDebugLogger } from '@aztec/foundation/log';
 import { Timer } from '@aztec/foundation/timer';
-import {
-  AcirSimulator,
-  ExecutionResult,
-  collectEncryptedLogs,
-  collectEnqueuedPublicFunctionCalls,
-  collectUnencryptedLogs,
-  resolveOpcodeLocations,
-} from '@aztec/simulator';
 import { ContractInstanceWithAddress } from '@aztec/types/contracts';
 import { NodeInfo } from '@aztec/types/interfaces';
 
@@ -655,12 +644,8 @@
 
     // Get values that allow us to reconstruct the block hash
     const executionResult = await this.#simulate(txExecutionRequest);
-<<<<<<< HEAD
-    const kernelOracle = new KernelOracle(this.contractDataOracle, this.node);
-=======
 
     const kernelOracle = new KernelOracle(this.contractDataOracle, this.keyStore, this.node);
->>>>>>> fde4e811
     const kernelProver = new KernelProver(kernelOracle);
     this.log(`Executing kernel prover...`);
     const { proof, publicInputs } = await kernelProver.prove(txExecutionRequest.toTxRequest(), executionResult);
@@ -823,7 +808,7 @@
     // convert the app circuit into an execution result
     const executionResult = await this.#simulate(txRequest, [result]);
     // everything else from #simulateAndProve
-    const kernelOracle = new KernelOracle(this.contractDataOracle, this.node);
+    const kernelOracle = new KernelOracle(this.contractDataOracle, this.keyStore, this.node);
     const kernelProver = new KernelProver(kernelOracle);
     const { proof, publicInputs } = await kernelProver.prove(txRequest.toTxRequest(), executionResult);
     const encryptedLogs = new TxL2Logs(collectEncryptedLogs(executionResult));
