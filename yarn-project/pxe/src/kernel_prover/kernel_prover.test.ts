--- conflicted
+++ resolved
@@ -1,8 +1,4 @@
-<<<<<<< HEAD
 import { ExecutionResult, FunctionL2Logs, Note, NoteAndSlot } from '@aztec/circuit-types';
-=======
-import { FunctionL2Logs, Note } from '@aztec/circuit-types';
->>>>>>> fde4e811
 import {
   FunctionData,
   FunctionSelector,
@@ -25,7 +21,6 @@
 import { makeTuple } from '@aztec/foundation/array';
 import { AztecAddress } from '@aztec/foundation/aztec-address';
 import { Fr } from '@aztec/foundation/fields';
-import { ExecutionResult, NoteAndSlot } from '@aztec/simulator';
 
 import { mock } from 'jest-mock-extended';
 
