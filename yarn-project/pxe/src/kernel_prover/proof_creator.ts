import { CircuitSimulationStats } from '@aztec/circuit-types/stats';
import {
  PrivateCircuitPublicInputs,
  PrivateKernelInputsInit,
  PrivateKernelInputsInner,
  PrivateKernelInputsOrdering,
  makeEmptyProof,
} from '@aztec/circuits.js';
import { siloCommitment } from '@aztec/circuits.js/abis';
import { Fr } from '@aztec/foundation/fields';
import { createDebugLogger } from '@aztec/foundation/log';
import { elapsed } from '@aztec/foundation/timer';
import { executeInit, executeInner, executeOrdering } from '@aztec/noir-protocol-circuits';
<<<<<<< HEAD
import { CircuitSimulationStats } from '@aztec/types/stats';
import { ProofOutput, ProofOutputFinal } from '@aztec/types';
=======
>>>>>>> 5006228c


/**
 * ProofCreator provides functionality to create and validate proofs, and retrieve
 * siloed commitments necessary for maintaining transaction privacy and security on the network.
 */
export interface ProofCreator {
  /**
   * Computes the siloed commitments for a given set of public inputs.
   *
   * @param publicInputs - The public inputs containing the contract address and new commitments to be used in generating siloed commitments.
   * @returns An array of Fr (finite field) elements representing the siloed commitments.
   */
  getSiloedCommitments(publicInputs: PrivateCircuitPublicInputs): Promise<Fr[]>;

  /**
   * Creates a proof output for a given signed transaction request and private call data for the first iteration.
   *
   * @param privateKernelInputsInit - The private data structure for the initial iteration.
   * @returns A Promise resolving to a ProofOutput object containing public inputs and the kernel proof.
   */
  createProofInit(privateKernelInputsInit: PrivateKernelInputsInit): Promise<ProofOutput>;

  /**
   * Creates a proof output for a given previous kernel data and private call data for an inner iteration.
   *
   * @param privateKernelInputsInner - The private input data structure for the inner iteration.
   * @returns A Promise resolving to a ProofOutput object containing public inputs and the kernel proof.
   */
  createProofInner(privateKernelInputsInner: PrivateKernelInputsInner): Promise<ProofOutput>;

  /**
   * Creates a proof output based on the last inner kernel iteration kernel data for the final ordering iteration.
   *
   * @param privateKernelInputsOrdering - The private input data structure for the final ordering iteration.
   * @returns A Promise resolving to a ProofOutput object containing public inputs and the kernel proof.
   */
  createProofOrdering(privateKernelInputsOrdering: PrivateKernelInputsOrdering): Promise<ProofOutputFinal>;
}

/**
 * The KernelProofCreator class is responsible for generating siloed commitments and zero-knowledge proofs
 * for private kernel circuit. It leverages Barretenberg to perform cryptographic operations and proof creation.
 * The class provides methods to compute commitments based on the given public inputs and to generate proofs based on
 * signed transaction requests, previous kernel data, private call data, and a flag indicating whether it's the first
 * iteration or not.
 */
export class KernelProofCreator implements ProofCreator {
  constructor(private log = createDebugLogger('aztec:kernel_proof_creator')) {}

  public getSiloedCommitments(publicInputs: PrivateCircuitPublicInputs) {
    const contractAddress = publicInputs.callContext.storageContractAddress;

    return Promise.resolve(
      publicInputs.newCommitments.map(commitment => siloCommitment(contractAddress, commitment.value)),
    );
  }

  public async createProofInit(privateInputs: PrivateKernelInputsInit): Promise<ProofOutput> {
    const [duration, result] = await elapsed(() => executeInit(privateInputs));
    this.log(`Simulated private kernel init`, {
      eventName: 'circuit-simulation',
      circuitName: 'private-kernel-init',
      duration,
      inputSize: privateInputs.toBuffer().length,
      outputSize: result.toBuffer().length,
    } satisfies CircuitSimulationStats);
    this.log('Skipping private kernel init proving...');
    const proof = makeEmptyProof();

    return {
      publicInputs: result,
      proof: proof,
    };
  }

  public async createProofInner(privateInputs: PrivateKernelInputsInner): Promise<ProofOutput> {
    const [duration, result] = await elapsed(() => executeInner(privateInputs));
    this.log(`Simulated private kernel inner`, {
      eventName: 'circuit-simulation',
      circuitName: 'private-kernel-inner',
      duration,
      inputSize: privateInputs.toBuffer().length,
      outputSize: result.toBuffer().length,
    } satisfies CircuitSimulationStats);
    this.log('Skipping private kernel inner proving...');
    const proof = makeEmptyProof();

    return {
      publicInputs: result,
      proof: proof,
    };
  }

  public async createProofOrdering(privateInputs: PrivateKernelInputsOrdering): Promise<ProofOutputFinal> {
    const [duration, result] = await elapsed(() => executeOrdering(privateInputs));
    this.log(`Simulated private kernel ordering`, {
      eventName: 'circuit-simulation',
      circuitName: 'private-kernel-ordering',
      duration,
      inputSize: privateInputs.toBuffer().length,
      outputSize: result.toBuffer().length,
    } satisfies CircuitSimulationStats);
    this.log('Skipping private kernel ordering proving...');
    const proof = makeEmptyProof();

    return {
      publicInputs: result,
      proof: proof,
    };
  }
}<|MERGE_RESOLUTION|>--- conflicted
+++ resolved
@@ -1,4 +1,5 @@
 import { CircuitSimulationStats } from '@aztec/circuit-types/stats';
+import { ProofOutput, ProofOutputFinal } from '@aztec/circuit-types'
 import {
   PrivateCircuitPublicInputs,
   PrivateKernelInputsInit,
@@ -11,11 +12,6 @@
 import { createDebugLogger } from '@aztec/foundation/log';
 import { elapsed } from '@aztec/foundation/timer';
 import { executeInit, executeInner, executeOrdering } from '@aztec/noir-protocol-circuits';
-<<<<<<< HEAD
-import { CircuitSimulationStats } from '@aztec/types/stats';
-import { ProofOutput, ProofOutputFinal } from '@aztec/types';
-=======
->>>>>>> 5006228c
 
 
 /**
