--- conflicted
+++ resolved
@@ -55,12 +55,7 @@
       LogId,
       PackedArguments
     },
-<<<<<<< HEAD
     { Tx, TxReceipt, L2BlockL2Logs, AppExecutionResult, NoteAndSlot },
-    false,
-=======
-    { Tx, TxReceipt, L2BlockL2Logs },
->>>>>>> e63bbaef
     ['start', 'stop'],
   );
 }
