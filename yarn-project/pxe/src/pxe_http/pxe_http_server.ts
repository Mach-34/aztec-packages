<<<<<<< HEAD
import { FunctionSelector, KernelCircuitPublicInputs, Proof, VerificationKey } from '@aztec/circuits.js';
import { AztecAddress } from '@aztec/foundation/aztec-address';
import { EthAddress } from '@aztec/foundation/eth-address';
import { Fr, GrumpkinScalar, Point } from '@aztec/foundation/fields';
import { JsonRpcServer } from '@aztec/foundation/json-rpc/server';
=======
>>>>>>> origin
import {
  AuthWitness,
  CompleteAddress,
  ContractData,
  ExtendedContractData,
  ExtendedNote,
  ExtendedUnencryptedL2Log,
  L2Block,
  L2BlockL2Logs,
  L2Tx,
  LogId,
  Note,
  PXE,
  Tx,
  TxExecutionRequest,
  TxHash,
  TxReceipt,
<<<<<<< HEAD
  KernelProofData
} from '@aztec/types';
=======
} from '@aztec/circuit-types';
import { FunctionSelector } from '@aztec/circuits.js';
import { AztecAddress } from '@aztec/foundation/aztec-address';
import { EthAddress } from '@aztec/foundation/eth-address';
import { Fr, GrumpkinScalar, Point } from '@aztec/foundation/fields';
import { JsonRpcServer } from '@aztec/foundation/json-rpc/server';
>>>>>>> origin

import http from 'http';
import { foundry } from 'viem/chains';

export const localAnvil = foundry;

/**
 * Wraps an instance of Private eXecution Environment (PXE) implementation to a JSON RPC HTTP interface.
 * @returns A new instance of the HTTP server.
 */
export function createPXERpcServer(pxeService: PXE): JsonRpcServer {
  return new JsonRpcServer(
    pxeService,
    {
      CompleteAddress,
      AztecAddress,
      TxExecutionRequest,
      ContractData,
      ExtendedContractData,
      ExtendedUnencryptedL2Log,
      FunctionSelector,
      TxHash,
      EthAddress,
      Point,
      Fr,
      GrumpkinScalar,
      Note,
      ExtendedNote,
      AuthWitness,
      L2Block,
      L2Tx,
      LogId,
      Proof,
      VerificationKey,
    },
    {
      Tx,
      TxReceipt,
      L2BlockL2Logs,
      KernelCircuitPublicInputs,
      KernelProofData
    },
    false,
    ['start', 'stop'],
  );
}

/**
 * Creates an http server that forwards calls to the PXE and starts it on the given port.
 * @param pxeService - PXE that answers queries to the created HTTP server.
 * @param port - Port to listen in.
 * @returns A running http server.
 */
export function startPXEHttpServer(pxeService: PXE, port: string | number): http.Server {
  const rpcServer = createPXERpcServer(pxeService);

  const app = rpcServer.getApp();
  const httpServer = http.createServer(app.callback());
  httpServer.listen(port);

  return httpServer;
}<|MERGE_RESOLUTION|>--- conflicted
+++ resolved
@@ -1,11 +1,3 @@
-<<<<<<< HEAD
-import { FunctionSelector, KernelCircuitPublicInputs, Proof, VerificationKey } from '@aztec/circuits.js';
-import { AztecAddress } from '@aztec/foundation/aztec-address';
-import { EthAddress } from '@aztec/foundation/eth-address';
-import { Fr, GrumpkinScalar, Point } from '@aztec/foundation/fields';
-import { JsonRpcServer } from '@aztec/foundation/json-rpc/server';
-=======
->>>>>>> origin
 import {
   AuthWitness,
   CompleteAddress,
@@ -23,17 +15,13 @@
   TxExecutionRequest,
   TxHash,
   TxReceipt,
-<<<<<<< HEAD
   KernelProofData
-} from '@aztec/types';
-=======
 } from '@aztec/circuit-types';
-import { FunctionSelector } from '@aztec/circuits.js';
+import { FunctionSelector, Proof, VerificationKey, KernelCircuitPublicInputs } from '@aztec/circuits.js';
 import { AztecAddress } from '@aztec/foundation/aztec-address';
 import { EthAddress } from '@aztec/foundation/eth-address';
 import { Fr, GrumpkinScalar, Point } from '@aztec/foundation/fields';
 import { JsonRpcServer } from '@aztec/foundation/json-rpc/server';
->>>>>>> origin
 
 import http from 'http';
 import { foundry } from 'viem/chains';
