<<<<<<< HEAD
import {
  AppExecutionResult,
  AuthWitness,
  ExecutionResult,
  FunctionL2Logs,
  L1NotePayload,
  Note,
  NoteAndSlot,
  UnencryptedL2Log,
} from '@aztec/circuit-types';
=======
import { AuthWitness, FunctionL2Logs, L1NotePayload, Note, NoteStatus, UnencryptedL2Log } from '@aztec/circuit-types';
>>>>>>> e63bbaef
import {
  CallContext,
  ContractDeploymentData,
  FunctionData,
  FunctionSelector,
  Header,
  PublicCallRequest,
  ReadRequestMembershipWitness,
  SideEffect,
  TxContext,
} from '@aztec/circuits.js';
import { computePublicDataTreeLeafSlot, computeUniqueCommitment, siloCommitment } from '@aztec/circuits.js/abis';
import { Grumpkin } from '@aztec/circuits.js/barretenberg';
import { FunctionAbi, FunctionArtifact, countArgumentsSize, decodeReturnValues } from '@aztec/foundation/abi';
import { AztecAddress } from '@aztec/foundation/aztec-address';
import { Fr, Point } from '@aztec/foundation/fields';
import { createDebugLogger } from '@aztec/foundation/log';

import { NoteData, toACVMWitness } from '../acvm/index.js';
import { PackedArgsCache } from '../common/packed_args_cache.js';
import { DBOracle } from './db_oracle.js';
import { ExecutionNoteCache } from './execution_note_cache.js';
import { pickNotes } from './pick_notes.js';
import { executePrivateFunction } from './private_execution.js';
import { ViewDataOracle } from './view_data_oracle.js';

/**
 * The execution context for a client tx simulation.
 */
export class ClientExecutionContext extends ViewDataOracle {
  /**
   * New notes created during this execution.
   * It's possible that a note in this list has been nullified (in the same or other executions) and doesn't exist in the ExecutionNoteCache and the final proof data.
   * But we still include those notes in the execution result because their commitments are still in the public inputs of this execution.
   * This information is only for references (currently used for tests), and is not used for any sort of constrains.
   * Users can also use this to get a clearer idea of what's happened during a simulation.
   */
  private newNotes: NoteAndSlot[] = [];
  /**
   * Notes from previous transactions that are returned to the oracle call `getNotes` during this execution.
   * The mapping maps from the unique siloed note hash to the index for notes created in private executions.
   * It maps from siloed note hash to the index for notes created by public functions.
   *
   * They are not part of the ExecutionNoteCache and being forwarded to nested contexts via `extend()`
   * because these notes are meant to be maintained on a per-call basis
   * They should act as references for the read requests output by an app circuit via public inputs.
   */
  private gotNotes: Map<bigint, bigint> = new Map();
  private encryptedLogs: Buffer[] = [];
  private unencryptedLogs: UnencryptedL2Log[] = [];
  private nestedExecutions: ExecutionResult[] = [];
  private enqueuedPublicFunctionCalls: PublicCallRequest[] = [];

  constructor(
    protected readonly contractAddress: AztecAddress,
    private readonly argsHash: Fr,
    private readonly txContext: TxContext,
    private readonly callContext: CallContext,
    /** Header of a block whose state is used during private execution (not the block the transaction is included in). */
    protected readonly historicalHeader: Header,
    /** List of transient auth witnesses to be used during this simulation */
    protected readonly authWitnesses: AuthWitness[],
    private readonly packedArgsCache: PackedArgsCache,
    public readonly noteCache: ExecutionNoteCache,
    protected readonly db: DBOracle,
    private readonly curve: Grumpkin,
    private cachedSimulationStack: AppExecutionResult[] = [],
    protected log = createDebugLogger('aztec:simulator:client_execution_context'),
  ) {
    super(contractAddress, authWitnesses, db, undefined, log);
  }

  // We still need this function until we can get user-defined ordering of structs for fn arguments
  // TODO When that is sorted out on noir side, we can use instead the utilities in serialize.ts
  /**
   * Writes the function inputs to the initial witness.
   * @param abi - The function ABI.
   * @returns The initial witness.
   */
  public getInitialWitness(abi: FunctionAbi) {
    const contractDeploymentData = this.txContext.contractDeploymentData;

    const argumentsSize = countArgumentsSize(abi);

    const args = this.packedArgsCache.unpack(this.argsHash);

    if (args.length !== argumentsSize) {
      throw new Error('Invalid arguments size');
    }

    const fields = [
      ...this.callContext.toFields(),
      ...this.historicalHeader.toFields(),
      ...contractDeploymentData.toFields(),

      this.txContext.chainId,
      this.txContext.version,

      ...args,
    ];

    return toACVMWitness(0, fields);
  }

  /**
   * This function will populate readRequestPartialWitnesses which
   * here is just used to flag reads as "transient" for new notes created during this execution
   * or to flag non-transient reads with their leafIndex.
   * The KernelProver will use this to fully populate witnesses and provide hints to
   * the kernel regarding which commitments each transient read request corresponds to.
   * @param readRequests - SideEffect containing Note hashed of the notes being read and counter.
   * @returns An array of partially filled in read request membership witnesses.
   */
  public getReadRequestPartialWitnesses(readRequests: SideEffect[]) {
    return readRequests
      .filter(r => !r.isEmpty())
      .map(r => {
        const index = this.gotNotes.get(r.value.toBigInt());
        return index !== undefined
          ? ReadRequestMembershipWitness.empty(index)
          : ReadRequestMembershipWitness.emptyTransient();
      });
  }

  /**
   * Get the data for the newly created notes.
   * @param innerNoteHashes - Inner note hashes for the notes.
   */
  public getNewNotes(): NoteAndSlot[] {
    return this.newNotes;
  }

  /**
   * Return the encrypted logs emitted during this execution.
   */
  public getEncryptedLogs() {
    return new FunctionL2Logs(this.encryptedLogs);
  }

  /**
   * Return the encrypted logs emitted during this execution.
   */
  public getUnencryptedLogs() {
    return new FunctionL2Logs(this.unencryptedLogs.map(log => log.toBuffer()));
  }

  /**
   * Return the nested execution results during this execution.
   */
  public getNestedExecutions() {
    return this.nestedExecutions;
  }

  /**
   * Return the enqueued public function calls during this execution.
   */
  public getEnqueuedPublicFunctionCalls() {
    return this.enqueuedPublicFunctionCalls;
  }

  /**
   * Pack the given arguments.
   * @param args - Arguments to pack
   */
  public packArguments(args: Fr[]): Promise<Fr> {
    return Promise.resolve(this.packedArgsCache.pack(args));
  }

  /**
   * Gets some notes for a storage slot.
   *
   * @remarks
   * Check for pending notes with matching slot.
   * Real notes coming from DB will have a leafIndex which
   * represents their index in the note hash tree.
   *
   * @param storageSlot - The storage slot.
   * @param numSelects - The number of valid selects in selectBy and selectValues.
   * @param selectBy - An array of indices of the fields to selects.
   * @param selectValues - The values to match.
   * @param selectComparators - The comparators to match by.
   * @param sortBy - An array of indices of the fields to sort.
   * @param sortOrder - The order of the corresponding index in sortBy. (1: DESC, 2: ASC, 0: Do nothing)
   * @param limit - The number of notes to retrieve per query.
   * @param offset - The starting index for pagination.
   * @param status - The status of notes to fetch.
   * @returns Array of note data.
   */
  public async getNotes(
    storageSlot: Fr,
    numSelects: number,
    selectBy: number[],
    selectValues: Fr[],
    selectComparators: number[],
    sortBy: number[],
    sortOrder: number[],
    limit: number,
    offset: number,
    status: NoteStatus,
  ): Promise<NoteData[]> {
    // Nullified pending notes are already removed from the list.
    const pendingNotes = this.noteCache.getNotes(this.contractAddress, storageSlot);

    const pendingNullifiers = this.noteCache.getNullifiers(this.contractAddress);
    const dbNotes = await this.db.getNotes(this.contractAddress, storageSlot, status);
    const dbNotesFiltered = dbNotes.filter(n => !pendingNullifiers.has((n.siloedNullifier as Fr).value));

    const notes = pickNotes<NoteData>([...dbNotesFiltered, ...pendingNotes], {
      selects: selectBy
        .slice(0, numSelects)
        .map((index, i) => ({ index, value: selectValues[i], comparator: selectComparators[i] })),
      sorts: sortBy.map((index, i) => ({ index, order: sortOrder[i] })),
      limit,
      offset,
    });

    this.log(
      `Returning ${notes.length} notes for ${this.contractAddress} at ${storageSlot}: ${notes
        .map(n => `${n.nonce.toString()}:[${n.note.items.map(i => i.toString()).join(',')}]`)
        .join(', ')}`,
    );

    notes.forEach(n => {
      if (n.index !== undefined) {
        const siloedNoteHash = siloCommitment(n.contractAddress, n.innerNoteHash);
        const uniqueSiloedNoteHash = computeUniqueCommitment(n.nonce, siloedNoteHash);
        // TODO(https://github.com/AztecProtocol/aztec-packages/issues/1386)
        // Should always be uniqueSiloedNoteHash when publicly created notes include nonces.
        const noteHashForReadRequest = n.nonce.isZero() ? siloedNoteHash : uniqueSiloedNoteHash;
        this.gotNotes.set(noteHashForReadRequest.value, n.index);
      }
    });

    return notes;
  }

  /**
   * Keep track of the new note created during execution.
   * It can be used in subsequent calls (or transactions when chaining txs is possible).
   * @param contractAddress - The contract address.
   * @param storageSlot - The storage slot.
   * @param noteItems - The items to be included in a Note.
   * @param innerNoteHash - The inner note hash of the new note.
   * @returns
   */
  public notifyCreatedNote(storageSlot: Fr, noteItems: Fr[], innerNoteHash: Fr) {
    const note = new Note(noteItems);
    this.noteCache.addNewNote({
      contractAddress: this.contractAddress,
      storageSlot,
      nonce: Fr.ZERO, // Nonce cannot be known during private execution.
      note,
      siloedNullifier: undefined, // Siloed nullifier cannot be known for newly created note.
      innerNoteHash,
    });
    this.newNotes.push(new NoteAndSlot(note, storageSlot));
  }

  /**
   * Adding a siloed nullifier into the current set of all pending nullifiers created
   * within the current transaction/execution.
   * @param innerNullifier - The pending nullifier to add in the list (not yet siloed by contract address).
   * @param innerNoteHash - The inner note hash of the new note.
   */
  public notifyNullifiedNote(innerNullifier: Fr, innerNoteHash: Fr) {
    this.noteCache.nullifyNote(this.contractAddress, innerNullifier, innerNoteHash);
    return Promise.resolve();
  }

  /**
   * Encrypt a note and emit it as a log.
   * @param contractAddress - The contract address of the note.
   * @param storageSlot - The storage slot the note is at.
   * @param publicKey - The public key of the account that can decrypt the log.
   * @param log - The log contents.
   */
  public emitEncryptedLog(contractAddress: AztecAddress, storageSlot: Fr, publicKey: Point, log: Fr[]) {
    const note = new Note(log);
    const l1NotePayload = new L1NotePayload(note, contractAddress, storageSlot);
    const encryptedNote = l1NotePayload.toEncryptedBuffer(publicKey, this.curve);
    this.encryptedLogs.push(encryptedNote);
  }

  /**
   * Emit an unencrypted log.
   * @param log - The unencrypted log to be emitted.
   */
  public emitUnencryptedLog(log: UnencryptedL2Log) {
    this.unencryptedLogs.push(log);
    this.log(`Emitted unencrypted log: "${log.toHumanReadable()}"`);
  }

  /**
   * Calls a private function as a nested execution.
   * @param targetContractAddress - The address of the contract to call.
   * @param functionSelector - The function selector of the function to call.
   * @param argsHash - The packed arguments to pass to the function.
   * @param sideffectCounter - The side effect counter at the start of the call.
   * @returns The execution result.
   */
  async callPrivateFunction(
    targetContractAddress: AztecAddress,
    functionSelector: FunctionSelector,
    argsHash: Fr,
    sideffectCounter: number,
  ) {
    this.log(
      `Calling private function ${this.contractAddress}:${functionSelector} from ${this.callContext.storageContractAddress}`,
    );

    const targetArtifact = await this.db.getFunctionArtifact(targetContractAddress, functionSelector);
    // check if the simulation cache has a valid result for this call (pops even if it is invalid)
    const cachedSimulation = this.cachedSimulationStack.pop();
    if (cachedSimulation) {
      const simulationArgsHash = cachedSimulation.callStackItem.publicInputs.argsHash;
      const simulationFunctionSelector = cachedSimulation.callStackItem.functionData.selector;
      /// ensure the simulation result is valid for the current call
      /// note: not infallible for guaranteeing ordering of calls if the same function is called multiple times with same params (i.e. turn(Field))
      if (
        simulationArgsHash.equals(argsHash) &&
        simulationFunctionSelector.toString() === functionSelector.toString()
      ) {
        // cached simulation is usable, convert app execution request to execution result
        this.log(`Found cached simulation for ${this.contractAddress}:${functionSelector}`);
        const decodedReturn = decodeReturnValues(
          targetArtifact,
          cachedSimulation.callStackItem.publicInputs.returnValues,
        );
        const childExecutionResult = cachedSimulation.toExecutionResult(decodedReturn);
        this.nestedExecutions.push(childExecutionResult);
        return childExecutionResult.callStackItem;
      } else {
        // cached simulation discarded
        this.log(`Discarded unsuitable cached simulation for ${this.contractAddress}:${functionSelector}`);
      }
    }

    // continue with standard execution logic if cached simulation is not returned
    const targetFunctionData = FunctionData.fromAbi(targetArtifact);

    const derivedTxContext = new TxContext(
      false,
      false,
      false,
      ContractDeploymentData.empty(),
      this.txContext.chainId,
      this.txContext.version,
    );

    const derivedCallContext = await this.deriveCallContext(
      targetContractAddress,
      targetArtifact,
      sideffectCounter,
      false,
      false,
    );

    const context = new ClientExecutionContext(
      targetContractAddress,
      argsHash,
      derivedTxContext,
      derivedCallContext,
      this.historicalHeader,
      this.authWitnesses,
      this.packedArgsCache,
      this.noteCache,
      this.db,
      this.curve,
    );

    const childExecutionResult = await executePrivateFunction(
      context,
      targetArtifact,
      targetContractAddress,
      targetFunctionData,
    );

    this.nestedExecutions.push(childExecutionResult);
    return childExecutionResult.callStackItem;
  }

  /**
   * Creates a PublicCallStackItem object representing the request to call a public function. No function
   * is actually called, since that must happen on the sequencer side. All the fields related to the result
   * of the execution are empty.
   * @param targetContractAddress - The address of the contract to call.
   * @param functionSelector - The function selector of the function to call.
   * @param argsHash - The packed arguments to pass to the function.
   * @param sideEffectCounter - The side effect counter at the start of the call.
   * @returns The public call stack item with the request information.
   */
  public async enqueuePublicFunctionCall(
    targetContractAddress: AztecAddress,
    functionSelector: FunctionSelector,
    argsHash: Fr,
    sideEffectCounter: number,
  ): Promise<PublicCallRequest> {
    const targetArtifact = await this.db.getFunctionArtifact(targetContractAddress, functionSelector);
    const derivedCallContext = await this.deriveCallContext(
      targetContractAddress,
      targetArtifact,
      sideEffectCounter,
      false,
      false,
    );
    const args = this.packedArgsCache.unpack(argsHash);
    const enqueuedRequest = PublicCallRequest.from({
      args,
      callContext: derivedCallContext,
      functionData: FunctionData.fromAbi(targetArtifact),
      contractAddress: targetContractAddress,
    });

    // TODO($846): if enqueued public calls are associated with global
    // side-effect counter, that will leak info about how many other private
    // side-effects occurred in the TX. Ultimately the private kernel should
    // just output everything in the proper order without any counters.
    this.log(
      `Enqueued call to public function (with side-effect counter #${sideEffectCounter}) ${targetContractAddress}:${functionSelector}`,
    );

    this.enqueuedPublicFunctionCalls.push(enqueuedRequest);

    return enqueuedRequest;
  }

  /**
   * Derives the call context for a nested execution.
   * @param targetContractAddress - The address of the contract being called.
   * @param targetArtifact - The artifact of the function being called.
   * @param startSideEffectCounter - The side effect counter at the start of the call.
   * @param isDelegateCall - Whether the call is a delegate call.
   * @param isStaticCall - Whether the call is a static call.
   * @returns The derived call context.
   */
  private async deriveCallContext(
    targetContractAddress: AztecAddress,
    targetArtifact: FunctionArtifact,
    startSideEffectCounter: number,
    isDelegateCall = false,
    isStaticCall = false,
  ) {
    const portalContractAddress = await this.db.getPortalContractAddress(targetContractAddress);
    return new CallContext(
      this.contractAddress,
      targetContractAddress,
      portalContractAddress,
      FunctionSelector.fromNameAndParameters(targetArtifact.name, targetArtifact.parameters),
      isDelegateCall,
      isStaticCall,
      false,
      startSideEffectCounter,
    );
  }

  /**
   * Read the public storage data.
   * @param startStorageSlot - The starting storage slot.
   * @param numberOfElements - Number of elements to read from the starting storage slot.
   */
  public async storageRead(startStorageSlot: Fr, numberOfElements: number): Promise<Fr[]> {
    // TODO(#4320): This is a hack to work around not having directly access to the public data tree but
    // still having access to the witnesses
    const bn = await this.db.getBlockNumber();

    const values = [];
    for (let i = 0n; i < numberOfElements; i++) {
      const storageSlot = new Fr(startStorageSlot.value + i);
      const leafSlot = computePublicDataTreeLeafSlot(this.contractAddress, storageSlot);
      const witness = await this.db.getPublicDataTreeWitness(bn, leafSlot);
      if (!witness) {
        throw new Error(`No witness for slot ${storageSlot.toString()}`);
      }
      const value = witness.leafPreimage.value;
      this.log(`Oracle storage read: slot=${storageSlot.toString()} value=${value}`);
      values.push(value);
    }
    return values;
  }
}<|MERGE_RESOLUTION|>--- conflicted
+++ resolved
@@ -1,4 +1,3 @@
-<<<<<<< HEAD
 import {
   AppExecutionResult,
   AuthWitness,
@@ -8,10 +7,8 @@
   Note,
   NoteAndSlot,
   UnencryptedL2Log,
+  NoteStatus
 } from '@aztec/circuit-types';
-=======
-import { AuthWitness, FunctionL2Logs, L1NotePayload, Note, NoteStatus, UnencryptedL2Log } from '@aztec/circuit-types';
->>>>>>> e63bbaef
 import {
   CallContext,
   ContractDeploymentData,
