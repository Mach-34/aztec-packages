import {
<<<<<<< HEAD
  AztecAddress,
  CompleteAddress,
  EthAddress,
  Fr,
  FunctionSelector,
  GrumpkinScalar,
  Point,
  KernelCircuitPublicInputs,
  Proof,
  VerificationKey,
} from '@aztec/circuits.js';
import { createJsonRpcClient, makeFetch } from '@aztec/foundation/json-rpc/client';
import {
=======
>>>>>>> 5006228c
  AuthWitness,
  ContractData,
  ExtendedContractData,
  ExtendedNote,
  ExtendedUnencryptedL2Log,
  L2Block,
  L2BlockL2Logs,
  L2Tx,
  LogId,
  Note,
  PXE,
  Tx,
  TxExecutionRequest,
  TxHash,
  TxReceipt,
<<<<<<< HEAD
  KernelProofData
} from '@aztec/types';
=======
} from '@aztec/circuit-types';
import {
  AztecAddress,
  CompleteAddress,
  EthAddress,
  Fr,
  FunctionSelector,
  GrumpkinScalar,
  Point,
} from '@aztec/circuits.js';
import { createJsonRpcClient, makeFetch } from '@aztec/foundation/json-rpc/client';
>>>>>>> 5006228c

// import { ExecutionResult } from '@aztec/acir-simulator';

export { makeFetch } from '@aztec/foundation/json-rpc/client';

/**
 * Creates a JSON-RPC client to remotely talk to PXE.
 * @param url - The URL of the PXE.
 * @param fetch - The fetch implementation to use.
 * @returns A JSON-RPC client of PXE.
 */
export const createPXEClient = (url: string, fetch = makeFetch([1, 2, 3], true)): PXE =>
  createJsonRpcClient<PXE>(
    url,
    {
      CompleteAddress,
      FunctionSelector,
      AztecAddress,
      TxExecutionRequest,
      ContractData,
      ExtendedContractData,
      ExtendedUnencryptedL2Log,
      TxHash,
      EthAddress,
      Point,
      Fr,
      GrumpkinScalar,
      Note,
      ExtendedNote,
      AuthWitness,
      L2Tx,
      LogId,
      L2Block,
      Proof,
      VerificationKey,
    },
    {
      Tx,
      TxReceipt,
      L2BlockL2Logs,
      KernelCircuitPublicInputs,
      KernelProofData
    },
    false,
    fetch,
  );<|MERGE_RESOLUTION|>--- conflicted
+++ resolved
@@ -1,20 +1,4 @@
 import {
-<<<<<<< HEAD
-  AztecAddress,
-  CompleteAddress,
-  EthAddress,
-  Fr,
-  FunctionSelector,
-  GrumpkinScalar,
-  Point,
-  KernelCircuitPublicInputs,
-  Proof,
-  VerificationKey,
-} from '@aztec/circuits.js';
-import { createJsonRpcClient, makeFetch } from '@aztec/foundation/json-rpc/client';
-import {
-=======
->>>>>>> 5006228c
   AuthWitness,
   ContractData,
   ExtendedContractData,
@@ -30,10 +14,7 @@
   TxExecutionRequest,
   TxHash,
   TxReceipt,
-<<<<<<< HEAD
-  KernelProofData
-} from '@aztec/types';
-=======
+  KernelProofData,
 } from '@aztec/circuit-types';
 import {
   AztecAddress,
@@ -45,7 +26,6 @@
   Point,
 } from '@aztec/circuits.js';
 import { createJsonRpcClient, makeFetch } from '@aztec/foundation/json-rpc/client';
->>>>>>> 5006228c
 
 // import { ExecutionResult } from '@aztec/acir-simulator';
 
