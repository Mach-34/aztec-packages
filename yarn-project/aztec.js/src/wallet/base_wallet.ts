import {
  AuthWitness,
  ContractDao,
  ContractData,
  DeployedContract,
  ExtendedContractData,
  ExtendedNote,
  FunctionCall,
  GetUnencryptedLogsResponse,
  L2Block,
  L2Tx,
  LogFilter,
  NoteFilter,
  PXE,
  SyncStatus,
  Tx,
  TxExecutionRequest,
  TxHash,
  TxReceipt,
<<<<<<< HEAD
  KernelProofData
} from '@aztec/types';
=======
} from '@aztec/circuit-types';
import { AztecAddress, CompleteAddress, Fr, GrumpkinPrivateKey, PartialAddress } from '@aztec/circuits.js';
import { NodeInfo } from '@aztec/types/interfaces';
>>>>>>> 5006228c

import { Wallet } from '../account/wallet.js';

/**
 * A base class for Wallet implementations
 */
export abstract class BaseWallet implements Wallet {
  constructor(protected readonly pxe: PXE) {}

  abstract getCompleteAddress(): CompleteAddress;

  abstract createTxExecutionRequest(execs: FunctionCall[]): Promise<TxExecutionRequest>;

  abstract createAuthWitness(message: Fr): Promise<AuthWitness>;

  addCapsule(capsule: Fr[]): Promise<void> {
    return this.pxe.addCapsule(capsule);
  }

  registerAccount(privKey: GrumpkinPrivateKey, partialAddress: PartialAddress): Promise<CompleteAddress> {
    return this.pxe.registerAccount(privKey, partialAddress);
  }
  registerRecipient(account: CompleteAddress): Promise<void> {
    return this.pxe.registerRecipient(account);
  }
  getRegisteredAccounts(): Promise<CompleteAddress[]> {
    return this.pxe.getRegisteredAccounts();
  }
  getRegisteredAccount(address: AztecAddress): Promise<CompleteAddress | undefined> {
    return this.pxe.getRegisteredAccount(address);
  }
  getRecipients(): Promise<CompleteAddress[]> {
    return this.pxe.getRecipients();
  }
  getRecipient(address: AztecAddress): Promise<CompleteAddress | undefined> {
    return this.pxe.getRecipient(address);
  }
  addContracts(contracts: DeployedContract[]): Promise<void> {
    return this.pxe.addContracts(contracts);
  }
  getContracts(): Promise<AztecAddress[]> {
    return this.pxe.getContracts();
  }
  simulateTx(txRequest: TxExecutionRequest, simulatePublic: boolean): Promise<Tx> {
    return this.pxe.simulateTx(txRequest, simulatePublic);
  }
  sendTx(tx: Tx): Promise<TxHash> {
    return this.pxe.sendTx(tx);
  }
  getTx(txHash: TxHash): Promise<L2Tx | undefined> {
    return this.pxe.getTx(txHash);
  }
  getTxReceipt(txHash: TxHash): Promise<TxReceipt> {
    return this.pxe.getTxReceipt(txHash);
  }
  getNotes(filter: NoteFilter): Promise<ExtendedNote[]> {
    return this.pxe.getNotes(filter);
  }
  getPublicStorageAt(contract: AztecAddress, storageSlot: Fr): Promise<any> {
    return this.pxe.getPublicStorageAt(contract, storageSlot);
  }
  addNote(note: ExtendedNote): Promise<void> {
    return this.pxe.addNote(note);
  }
  getBlock(number: number): Promise<L2Block | undefined> {
    return this.pxe.getBlock(number);
  }
  viewTx(functionName: string, args: any[], to: AztecAddress, from?: AztecAddress | undefined): Promise<any> {
    return this.pxe.viewTx(functionName, args, to, from);
  }
  getExtendedContractData(contractAddress: AztecAddress): Promise<ExtendedContractData | undefined> {
    return this.pxe.getExtendedContractData(contractAddress);
  }
  getContractData(contractAddress: AztecAddress): Promise<ContractData | undefined> {
    return this.pxe.getContractData(contractAddress);
  }
  getUnencryptedLogs(filter: LogFilter): Promise<GetUnencryptedLogsResponse> {
    return this.pxe.getUnencryptedLogs(filter);
  }
  getBlockNumber(): Promise<number> {
    return this.pxe.getBlockNumber();
  }
  getNodeInfo(): Promise<NodeInfo> {
    return this.pxe.getNodeInfo();
  }
  isGlobalStateSynchronized() {
    return this.pxe.isGlobalStateSynchronized();
  }
  isAccountStateSynchronized(account: AztecAddress) {
    return this.pxe.isAccountStateSynchronized(account);
  }
  getSyncStatus(): Promise<SyncStatus> {
    return this.pxe.getSyncStatus();
  }
  addAuthWitness(authWitness: AuthWitness) {
    return this.pxe.addAuthWitness(authWitness);
  }
  /// state channel ///
  getSimulationParameters(execRequest: FunctionCall | TxExecutionRequest) {
    return this.pxe.getSimulationParameters(execRequest);
  }

  simulate(txRequest: TxExecutionRequest) {
    return this.pxe.simulate(txRequest);
  }

  simulateUnconstrained(execRequest: FunctionCall) {
    return this.pxe.simulateUnconstrained(execRequest);
  }

  simulateAndProve(txExecutionRequest: TxExecutionRequest, newContract: ContractDao | undefined) {
    return this.pxe.simulateAndProve(txExecutionRequest, newContract);
  }

  proveInit(request: TxExecutionRequest): Promise<KernelProofData> {
    return this.pxe.proveInit(request);
  }

  proveInner(input: KernelProofData): Promise<KernelProofData> {
    return this.pxe.proveInner(input);
  }
}<|MERGE_RESOLUTION|>--- conflicted
+++ resolved
@@ -17,14 +17,10 @@
   TxExecutionRequest,
   TxHash,
   TxReceipt,
-<<<<<<< HEAD
   KernelProofData
-} from '@aztec/types';
-=======
 } from '@aztec/circuit-types';
 import { AztecAddress, CompleteAddress, Fr, GrumpkinPrivateKey, PartialAddress } from '@aztec/circuits.js';
 import { NodeInfo } from '@aztec/types/interfaces';
->>>>>>> 5006228c
 
 import { Wallet } from '../account/wallet.js';
 
