import {
  AppExecutionResult,
  AuthWitness,
  ContractData,
  DeployedContract,
  ExtendedContractData,
  ExtendedNote,
  FunctionCall,
  GetUnencryptedLogsResponse,
  L2Block,
  L2Tx,
  LogFilter,
  NoteAndSlot,
  NoteFilter,
  PXE,
  PackedArguments,
  SyncStatus,
  Tx,
  TxExecutionRequest,
  TxHash,
  TxReceipt,
} from '@aztec/circuit-types';
<<<<<<< HEAD
import {
  AztecAddress,
  CompleteAddress,
  Fr,
  FunctionSelector,
  GrumpkinPrivateKey,
  PartialAddress,
} from '@aztec/circuits.js';
=======
import { AztecAddress, CompleteAddress, Fr, GrumpkinPrivateKey, PartialAddress } from '@aztec/circuits.js';
import { ContractInstanceWithAddress } from '@aztec/types/contracts';
>>>>>>> fde4e811
import { NodeInfo } from '@aztec/types/interfaces';

import { Wallet } from '../account/wallet.js';

/**
 * A base class for Wallet implementations
 */
export abstract class BaseWallet implements Wallet {
  constructor(protected readonly pxe: PXE) {}

  abstract getCompleteAddress(): CompleteAddress;

  abstract createTxExecutionRequest(execs: FunctionCall[]): Promise<TxExecutionRequest>;

  abstract createAuthWitness(message: Fr): Promise<AuthWitness>;

  getContractInstance(address: AztecAddress): Promise<ContractInstanceWithAddress | undefined> {
    return this.pxe.getContractInstance(address);
  }
  addCapsule(capsule: Fr[]): Promise<void> {
    return this.pxe.addCapsule(capsule);
  }
  registerAccount(privKey: GrumpkinPrivateKey, partialAddress: PartialAddress): Promise<CompleteAddress> {
    return this.pxe.registerAccount(privKey, partialAddress);
  }
  registerRecipient(account: CompleteAddress): Promise<void> {
    return this.pxe.registerRecipient(account);
  }
  getRegisteredAccounts(): Promise<CompleteAddress[]> {
    return this.pxe.getRegisteredAccounts();
  }
  getRegisteredAccount(address: AztecAddress): Promise<CompleteAddress | undefined> {
    return this.pxe.getRegisteredAccount(address);
  }
  getRecipients(): Promise<CompleteAddress[]> {
    return this.pxe.getRecipients();
  }
  getRecipient(address: AztecAddress): Promise<CompleteAddress | undefined> {
    return this.pxe.getRecipient(address);
  }
  addContracts(contracts: DeployedContract[]): Promise<void> {
    return this.pxe.addContracts(contracts);
  }
  getContracts(): Promise<AztecAddress[]> {
    return this.pxe.getContracts();
  }
  simulateTx(txRequest: TxExecutionRequest, simulatePublic: boolean): Promise<Tx> {
    return this.pxe.simulateTx(txRequest, simulatePublic);
  }
  sendTx(tx: Tx): Promise<TxHash> {
    return this.pxe.sendTx(tx);
  }
  getTx(txHash: TxHash): Promise<L2Tx | undefined> {
    return this.pxe.getTx(txHash);
  }
  getTxReceipt(txHash: TxHash): Promise<TxReceipt> {
    return this.pxe.getTxReceipt(txHash);
  }
  getNotes(filter: NoteFilter): Promise<ExtendedNote[]> {
    return this.pxe.getNotes(filter);
  }
  getPublicStorageAt(contract: AztecAddress, storageSlot: Fr): Promise<any> {
    return this.pxe.getPublicStorageAt(contract, storageSlot);
  }
  addNote(note: ExtendedNote): Promise<void> {
    return this.pxe.addNote(note);
  }
  getBlock(number: number): Promise<L2Block | undefined> {
    return this.pxe.getBlock(number);
  }
  viewTx(functionName: string, args: any[], to: AztecAddress, from?: AztecAddress | undefined): Promise<any> {
    return this.pxe.viewTx(functionName, args, to, from);
  }
  getExtendedContractData(contractAddress: AztecAddress): Promise<ExtendedContractData | undefined> {
    return this.pxe.getExtendedContractData(contractAddress);
  }
  getContractData(contractAddress: AztecAddress): Promise<ContractData | undefined> {
    return this.pxe.getContractData(contractAddress);
  }
  getUnencryptedLogs(filter: LogFilter): Promise<GetUnencryptedLogsResponse> {
    return this.pxe.getUnencryptedLogs(filter);
  }
  getBlockNumber(): Promise<number> {
    return this.pxe.getBlockNumber();
  }
  getNodeInfo(): Promise<NodeInfo> {
    return this.pxe.getNodeInfo();
  }
  isGlobalStateSynchronized() {
    return this.pxe.isGlobalStateSynchronized();
  }
  isAccountStateSynchronized(account: AztecAddress) {
    return this.pxe.isAccountStateSynchronized(account);
  }
  getSyncStatus(): Promise<SyncStatus> {
    return this.pxe.getSyncStatus();
  }
  addAuthWitness(authWitness: AuthWitness) {
    return this.pxe.addAuthWitness(authWitness);
  }

  simulateAppCircuit(
    args: PackedArguments,
    selector: FunctionSelector,
    executionNotes: NoteAndSlot[],
    nullified: boolean[],
    msgSender: AztecAddress,
    targetContractAddress: AztecAddress,
    sideEffectCounter: number,
    cachedSimulations: AppExecutionResult[] = [],
  ): Promise<AppExecutionResult> {
    return this.pxe.simulateAppCircuit(
      args,
      selector,
      executionNotes,
      nullified,
      msgSender,
      targetContractAddress,
      sideEffectCounter,
      cachedSimulations,
    );
  }

  proveSimulatedAppCircuits(request: TxExecutionRequest, result: AppExecutionResult): Promise<Tx> {
    return this.pxe.proveSimulatedAppCircuits(request, result);
  }
}<|MERGE_RESOLUTION|>--- conflicted
+++ resolved
@@ -20,19 +20,8 @@
   TxHash,
   TxReceipt,
 } from '@aztec/circuit-types';
-<<<<<<< HEAD
-import {
-  AztecAddress,
-  CompleteAddress,
-  Fr,
-  FunctionSelector,
-  GrumpkinPrivateKey,
-  PartialAddress,
-} from '@aztec/circuits.js';
-=======
-import { AztecAddress, CompleteAddress, Fr, GrumpkinPrivateKey, PartialAddress } from '@aztec/circuits.js';
+import { AztecAddress, CompleteAddress, Fr, FunctionSelector, GrumpkinPrivateKey, PartialAddress } from '@aztec/circuits.js';
 import { ContractInstanceWithAddress } from '@aztec/types/contracts';
->>>>>>> fde4e811
 import { NodeInfo } from '@aztec/types/interfaces';
 
 import { Wallet } from '../account/wallet.js';
