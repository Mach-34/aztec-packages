#pragma once
#include <ecc/curves/bn254/fr.hpp>
#include <plonk/proof_system/prover/prover.hpp>
#include <plonk/proof_system/verifier/verifier.hpp>
#include <plonk/reference_string/file_reference_string.hpp>
#include <plonk/proof_system/types/prover_settings.hpp>

namespace waffle {
static constexpr uint32_t DUMMY_TAG = 0;

struct proving_key;
struct verification_key;
struct program_witness;

struct add_triple {
    uint32_t a;
    uint32_t b;
    uint32_t c;
    barretenberg::fr a_scaling;
    barretenberg::fr b_scaling;
    barretenberg::fr c_scaling;
    barretenberg::fr const_scaling;
};

struct add_quad {
    uint32_t a;
    uint32_t b;
    uint32_t c;
    uint32_t d;
    barretenberg::fr a_scaling;
    barretenberg::fr b_scaling;
    barretenberg::fr c_scaling;
    barretenberg::fr d_scaling;
    barretenberg::fr const_scaling;
};

struct mul_quad {
    uint32_t a;
    uint32_t b;
    uint32_t c;
    uint32_t d;
    barretenberg::fr mul_scaling;
    barretenberg::fr a_scaling;
    barretenberg::fr b_scaling;
    barretenberg::fr c_scaling;
    barretenberg::fr d_scaling;
    barretenberg::fr const_scaling;
};

struct mul_triple {
    uint32_t a;
    uint32_t b;
    uint32_t c;
    barretenberg::fr mul_scaling;
    barretenberg::fr c_scaling;
    barretenberg::fr const_scaling;
};

struct poly_triple {
    uint32_t a;
    uint32_t b;
    uint32_t c;
    barretenberg::fr q_m;
    barretenberg::fr q_l;
    barretenberg::fr q_r;
    barretenberg::fr q_o;
    barretenberg::fr q_c;
};

struct fixed_group_add_quad {
    uint32_t a;
    uint32_t b;
    uint32_t c;
    uint32_t d;
    barretenberg::fr q_x_1;
    barretenberg::fr q_x_2;
    barretenberg::fr q_y_1;
    barretenberg::fr q_y_2;
};

struct fixed_group_init_quad {
    barretenberg::fr q_x_1;
    barretenberg::fr q_x_2;
    barretenberg::fr q_y_1;
    barretenberg::fr q_y_2;
};

struct accumulator_triple {
    std::vector<uint32_t> left;
    std::vector<uint32_t> right;
    std::vector<uint32_t> out;
};

struct ecc_add_gate {
    uint32_t x1;
    uint32_t y1;
    uint32_t x2;
    uint32_t y2;
    uint32_t x3;
    uint32_t y3;
    barretenberg::fr endomorphism_coefficient;
    barretenberg::fr sign_coefficient;
};

enum ComposerType {
    STANDARD,
    TURBO,
    PLOOKUP,
};

class ComposerBase {
  public:
    struct SelectorProperties {
        std::string name;
        bool use_mid_for_selectorfft = false;           // use middomain instead of large for selectorfft
        bool requires_lagrange_base_polynomial = false; // does the prover need the raw lagrange-base selector values?

        // constexpr SelectorProperties(const std::string& name,
        //                              const bool use_mid_for_selectorfft = false,
        //                              const bool requires_lagrange_base_polynomial = false)
        //     : name(name)
        //     , use_mid_for_selectorfft(use_mid_for_selectorfft)
        //     , requires_lagrange_base_polynomial(requires_lagrange_base_polynomial)
        // {}

        // constexpr SelectorProperties(const SelectorProperties& other)
        //     : name(other.name)
        //     , use_mid_for_selectorfft(other.use_mid_for_selectorfft)
        //     , requires_lagrange_base_polynomial(other.requires_lagrange_base_polynomial){};

        // constexpr SelectorProperties(SelectorProperties&& other)
        //     : name(other.name)
        //     , use_mid_for_selectorfft(other.use_mid_for_selectorfft)
        //     , requires_lagrange_base_polynomial(other.requires_lagrange_base_polynomial){};

        // constexpr SelectorProperties& operator=(const SelectorProperties& other)
        // {
        //     name = other.name;
        //     use_mid_for_selectorfft = other.use_mid_for_selectorfft;
        //     requires_lagrange_base_polynomial = other.requires_lagrange_base_polynomial;
        //     return *this;
        // };

        // constexpr SelectorProperties& operator=(SelectorProperties&& other)
        // {
        //     name = other.name;
        //     use_mid_for_selectorfft = other.use_mid_for_selectorfft;
        //     requires_lagrange_base_polynomial = other.requires_lagrange_base_polynomial;
        //     return *this;
        // };
    };

    static constexpr uint32_t REAL_VARIABLE = UINT32_MAX;
    static constexpr size_t NUM_RESERVED_GATES = 1;

    enum WireType { LEFT = 0U, RIGHT = (1U << 30U), OUTPUT = (1U << 31U), FOURTH = 0xc0000000, NULL_WIRE };

    struct cycle_node {
        uint32_t gate_index;
        WireType wire_type;

        cycle_node(const uint32_t a, const WireType b)
            : gate_index(a)
            , wire_type(b)
        {}
        cycle_node(const cycle_node& other)
            : gate_index(other.gate_index)
            , wire_type(other.wire_type)
        {}
        cycle_node(cycle_node&& other)
            : gate_index(other.gate_index)
            , wire_type(other.wire_type)
        {}
        cycle_node& operator=(const cycle_node& other)
        {
            gate_index = other.gate_index;
            wire_type = other.wire_type;
            return *this;
        }
        bool operator==(const cycle_node& other) const
        {
            return ((gate_index == other.gate_index) && (wire_type == other.wire_type));
        }
    };

    ComposerBase()
        : ComposerBase(std::shared_ptr<ReferenceStringFactory>(new FileReferenceStringFactory("../srs_db")))
    {}
    ComposerBase(std::shared_ptr<ReferenceStringFactory> const& crs_factory,
                 size_t selector_num = 0,
                 size_t size_hint = 0,
                 std::vector<SelectorProperties> selector_properties = {})
        : n(0)
        , crs_factory_(crs_factory)
        , selector_num(selector_num)
        , selectors(selector_num)
        , selector_properties(selector_properties)
    {
        for (auto& p : selectors) {
            p.reserve(size_hint);
        }
    }

    ComposerBase(size_t selector_num = 0,
                 size_t size_hint = 0,
                 std::vector<SelectorProperties> selector_properties = {})
        : n(0)
        , crs_factory_(std::make_unique<FileReferenceStringFactory>("../srs_db"))
        , selector_num(selector_num)
        , selectors(selector_num)
        , selector_properties(selector_properties)
    {
        for (auto& p : selectors) {
            p.reserve(size_hint);
        }
    }

    ComposerBase(std::shared_ptr<proving_key> const& p_key,
                 std::shared_ptr<verification_key> const& v_key,
                 size_t selector_num = 0,
                 size_t size_hint = 0,
                 std::vector<SelectorProperties> selector_properties = {})
        : n(0)
        , circuit_proving_key(p_key)
        , circuit_verification_key(v_key)
        , selector_num(p_key ? p_key->constraint_selectors.size() : 0)
        , selectors(selector_num)
        , selector_properties(selector_properties)
    {
        for (auto& p : selectors) {
            p.reserve(size_hint);
        }
    }

    ComposerBase(ComposerBase&& other) = default;
    ComposerBase& operator=(ComposerBase&& other) = default;
    virtual ~ComposerBase(){};

    virtual size_t get_num_gates() const { return n; }
    virtual size_t get_num_variables() const { return variables.size(); }
    virtual std::shared_ptr<proving_key> compute_proving_key_base(const size_t minimum_ciricut_size = 0,
                                                                  const size_t num_reserved_gates = NUM_RESERVED_GATES);
    virtual std::shared_ptr<proving_key> compute_proving_key() = 0;
    virtual std::shared_ptr<verification_key> compute_verification_key() = 0;
    virtual std::shared_ptr<program_witness> compute_witness() = 0;
    template <class program_settings> std::shared_ptr<program_witness> compute_witness_base();
    uint32_t zero_idx = 0;

    virtual void create_add_gate(const add_triple& in) = 0;
    virtual void create_mul_gate(const mul_triple& in) = 0;
    virtual void create_bool_gate(const uint32_t a) = 0;
    virtual void create_poly_gate(const poly_triple& in) = 0;
    virtual size_t get_num_constant_gates() const = 0;

    uint32_t get_real_variable_index(uint32_t index) const
    {
        ASSERT(variables.size() > index);
        if (variable_index_map[index] != REAL_VARIABLE) {
            return get_real_variable_index(variable_index_map[index]);
        }
        return index;
    }

    barretenberg::fr get_variable(const uint32_t index) const
    {
        ASSERT(variables.size() > index);
        return variables[get_real_variable_index(index)];
    }

    virtual uint32_t add_variable(const barretenberg::fr& in)
    {
        variables.emplace_back(in);
        variable_index_map.emplace_back(REAL_VARIABLE);
        variable_tags.emplace_back(DUMMY_TAG);
        wire_copy_cycles.push_back(std::vector<cycle_node>());
        return static_cast<uint32_t>(variables.size()) - 1U;
    }

    virtual uint32_t add_public_variable(const barretenberg::fr& in)
    {
        variables.emplace_back(in);
        variable_index_map.emplace_back(REAL_VARIABLE);
        variable_tags.emplace_back(DUMMY_TAG);
        wire_copy_cycles.push_back(std::vector<cycle_node>());
        const uint32_t index = static_cast<uint32_t>(variables.size()) - 1U;
        public_inputs.emplace_back(index);
        return index;
    }

    virtual void set_public_input(const uint32_t witness_index)
    {
        bool does_not_exist = true;
        for (size_t i = 0; i < public_inputs.size(); ++i) {
            does_not_exist = does_not_exist && (public_inputs[i] != witness_index);
        }
        if (does_not_exist) {
            public_inputs.emplace_back(witness_index);
        }
    }

    virtual void assert_equal(const uint32_t a_idx, const uint32_t b_idx, std::string const& msg = "");

    template <size_t program_width> void compute_wire_copy_cycles();
    template <size_t program_width, bool with_tags = false> void compute_sigma_permutations(proving_key* key);

    void add_selector(polynomial& small, const std::string& tag, bool preserve_lagrange_base = false)
    {
        if (preserve_lagrange_base) {
            polynomial lagrange_base(small, circuit_proving_key->n);
            circuit_proving_key->constraint_selectors_lagrange_base.insert({ tag, std::move(lagrange_base) });
        }
        small.ifft(circuit_proving_key->small_domain);
        polynomial large(small, circuit_proving_key->n * 4);
        large.coset_fft(circuit_proving_key->large_domain);
        circuit_proving_key->constraint_selectors.insert({ tag, std::move(small) });
        circuit_proving_key->constraint_selector_ffts.insert({ tag + "_fft", std::move(large) });
    }

    size_t get_circuit_subgroup_size(const size_t num_gates)
    {
        size_t log2_n = static_cast<size_t>(numeric::get_msb(num_gates));
        if ((1UL << log2_n) != (num_gates)) {
            ++log2_n;
        }
        return 1UL << log2_n;
    }

  public:
    size_t n;
    std::vector<uint32_t> w_l;
    std::vector<uint32_t> w_r;
    std::vector<uint32_t> w_o;
    std::vector<uint32_t> w_4;
    std::vector<uint32_t> public_inputs;
    std::vector<barretenberg::fr> variables;
    std::vector<uint32_t> variable_index_map;
    std::vector<uint32_t> variable_tags;
    uint32_t current_tag = DUMMY_TAG;
    std::map<uint32_t, uint32_t> tau; // the permutation on variable tags;
    std::vector<std::vector<cycle_node>> wire_copy_cycles;

    std::shared_ptr<proving_key> circuit_proving_key;
    std::shared_ptr<verification_key> circuit_verification_key;

    bool computed_witness = false;
    std::shared_ptr<program_witness> witness;

    std::shared_ptr<ReferenceStringFactory> crs_factory_;
    size_t selector_num;
    std::vector<std::vector<barretenberg::fr>> selectors;
<<<<<<< HEAD
    std::vector<SelectorProperties> selector_properties;
=======
    std::vector<std::string> selector_names;
    std::vector<bool> use_mid_for_selectorfft; // use middomain instead of large for selectorfft
    bool failed = false;
    std::string err;
>>>>>>> f5059c6d
};

extern template void ComposerBase::compute_wire_copy_cycles<3>();
extern template void ComposerBase::compute_wire_copy_cycles<4>();
extern template void ComposerBase::compute_sigma_permutations<3, false>(proving_key* key);
extern template void ComposerBase::compute_sigma_permutations<4, false>(proving_key* key);
extern template std::shared_ptr<program_witness> ComposerBase::compute_witness_base<standard_settings>();
extern template std::shared_ptr<program_witness> ComposerBase::compute_witness_base<turbo_settings>();
extern template void ComposerBase::compute_sigma_permutations<4, true>(proving_key* key);

} // namespace waffle<|MERGE_RESOLUTION|>--- conflicted
+++ resolved
@@ -348,14 +348,9 @@
     std::shared_ptr<ReferenceStringFactory> crs_factory_;
     size_t selector_num;
     std::vector<std::vector<barretenberg::fr>> selectors;
-<<<<<<< HEAD
     std::vector<SelectorProperties> selector_properties;
-=======
-    std::vector<std::string> selector_names;
-    std::vector<bool> use_mid_for_selectorfft; // use middomain instead of large for selectorfft
     bool failed = false;
     std::string err;
->>>>>>> f5059c6d
 };
 
 extern template void ComposerBase::compute_wire_copy_cycles<3>();
